# -*- coding: utf-8 -*-

'''
   _____			 _				__
  / ___/____ ___  __(_)____________  / /
  \__ \/ __ `/ / / / / ___/ ___/ _ \/ /
 ___/ / /_/ / /_/ / / /  / /  /  __/ /
/____/\__, /\__,_/_/_/  /_/   \___/_/
		/_/

By julesontheroad:
https://github.com/julesontheroad/
Squirrel is a fork of NUT made to support NSC Builder
https://github.com/julesontheroad/NSC_BUILDER

The original NUT is made and actively supported by blawar
https://github.com/blawar/nut

This fork doesn't follow NUT's main line and strips many features from nut
(like CDNSP support) while adds several functions based in new code.
This program specialices in content building and file management for several
Nintendo Switch formats.

Squirrel original's purpose is to support NSC_Builder though it serves as a
standalone program with many functions, some of them not being used currently in NSC_Builder.
'''

import argparse
import sys
import os
import re
import io
import pathlib
import urllib3
import json
from zipfile import ZipFile

os.chdir(os.path.dirname(os.path.abspath(__file__)))
sys.path.insert(0, 'lib')
try:
	sys.path.insert(0, 'private')
except:pass	
import sq_tools
import listmanager
import Keys
import Titles
import Fs
import Config
import Print
import Status
import Nsps
import DBmodule as dbmodule
from hashlib import sha256
from pathlib import Path
from binascii import hexlify as hx, unhexlify as uhx
if sys.platform == 'win32':
	import win32con, win32api
import shutil
from tqdm import tqdm
from datetime import datetime
import math
import pykakasi
from Fs.pyNCA3 import NCA3
from shutil import disk_usage

# SET ENVIRONMENT
squirrel_dir=os.path.abspath(os.curdir)
NSCB_dir=os.path.abspath('../'+(os.curdir))

if os.path.exists(os.path.join(squirrel_dir,'ztools')):
	NSCB_dir=squirrel_dir
	zconfig_dir=os.path.join(NSCB_dir, 'zconfig')
	ztools_dir=os.path.join(NSCB_dir,'ztools')
	squirrel_dir=ztools_dir
elif os.path.exists(os.path.join(NSCB_dir,'ztools')):
	squirrel_dir=squirrel_dir
	ztools_dir=os.path.join(NSCB_dir, 'ztools')
	zconfig_dir=os.path.join(NSCB_dir, 'zconfig')
else:
	ztools_dir=os.path.join(NSCB_dir, 'ztools')
	zconfig_dir=os.path.join(NSCB_dir, 'zconfig')

if os.path.exists(zconfig_dir):
	DATABASE_folder=os.path.join(zconfig_dir, 'DB')
else:
	DATABASE_folder=os.path.join(squirrel_dir, 'DB')

if not os.path.exists(DATABASE_folder):
	os.makedirs(DATABASE_folder)

if __name__ == '__main__':
	try:
		urllib3.disable_warnings()
		parser = argparse.ArgumentParser()
		parser.add_argument('file',nargs='*')

		# INFORMATION
		parser.add_argument('-i', '--info', help='show info about title or file')
		parser.add_argument('--filelist', nargs='+', help='Prints file list from NSP/XCI secure partition')
		parser.add_argument('--ADVfilelist', nargs='+', help='Prints ADVANCED file list from NSP/XCI secure partition')
		parser.add_argument('--ADVcontentlist', nargs='+', help='Prints ADVANCED content list from NSP/XCI arranged by base titleid')
		parser.add_argument('--Read_cnmt', nargs='+', help='Read cnmt file inside NSP/XCI')
		parser.add_argument('--Read_nacp', nargs='+', help='Read nacp file inside NSP/XCI')
		parser.add_argument('--Read_icon', nargs='+', help='Read icon files inside NSP/XCI')
		parser.add_argument('--Read_npdm', nargs='+', help='Read npdm file inside NSP/XCI')
		parser.add_argument('--Read_hfs0', nargs='+', help='Read hfs0')
		parser.add_argument('--fw_req', nargs='+', help='Get information about fw requirements for NSP/XCI')
		parser.add_argument('--Read_xci_head', nargs='+', help='Get information about xci header and cert')
		parser.add_argument('-nscdb', '--addtodb', nargs='+', help='Adds content to database')
		parser.add_argument('-nscdb_new', '--addtodb_new', nargs='+', help='Adds content to database')
		parser.add_argument('-v', '--verify', nargs='+', help='Verify nsp or xci file')
		parser.add_argument('-vk', '--verify_key', nargs='+', help='Verify a key against a preorder nsp\nsx')
		# CNMT Flag funtions
		parser.add_argument('--set_cnmt_titleid', nargs='+', help='Changes cnmt.nca titleid')
		parser.add_argument('--set_cnmt_version', nargs='+', help='Changes cnmt.nca version number')
		parser.add_argument('--set_cnmt_RSV', nargs='+', help='Changes cnmt.nca RSV')
		parser.add_argument('--update_hash', nargs='+', help='Updates cnmt.nca hashes')
		parser.add_argument('--xml_gen', nargs='+', help='Generates cnmt.xml')

		# REPACK
		parser.add_argument('-c', '--create', help='create / pack a NSP')
		parser.add_argument('-cpr', '--compress', nargs='+', help='Compress a nsp or xci')
		parser.add_argument('-dcpr', '--decompress', help='deCompress a nsz, xcz or ncz')
		parser.add_argument('--create_hfs0', help='create / pack a hfs0')
		parser.add_argument('--create_rhfs0', help='create / pack a root hfs0')
		parser.add_argument('--create_xci', help='create / pack a xci')
		parser.add_argument('-xci_st', '--xci_super_trim', nargs='+', help='Supertrim xci')
		parser.add_argument('-xci_tr', '--xci_trim', nargs='+', help='Trims xci')
		parser.add_argument('-xci_untr', '--xci_untrim', nargs='+', help='Untrims xci')
		parser.add_argument('-dc', '--direct_creation', nargs='+', help='Create directly a nsp or xci')
		parser.add_argument('-dmul', '--direct_multi', nargs='+', help='Create directly a multi nsp or xci')
		parser.add_argument('-ed', '--erase_deltas', nargs='+', help='Take of deltas from updates')
		parser.add_argument('-rbnsp', '--rebuild_nsp', nargs='+', help='Rebuild nsp by cnmt order')
		parser.add_argument('-rst', '--restore', nargs='+', help='Restore a xci or nsp file')

		# nca/nsp identification
		parser.add_argument('--ncatitleid', nargs='+', help='Returns titleid from a nca input')
		parser.add_argument('--ncatype', nargs='+', help='Returns type of a nca file')
		parser.add_argument('--nsptitleid', nargs='+', help='Returns titleid for a nsp file')
		parser.add_argument('--nsptype', nargs='+', help='Returns type for a nsp file')
		parser.add_argument('--ReadversionID', nargs='+', help='Returns version number for nsp Oorxci')
		parser.add_argument('--nsp_htrights', nargs='+', help='Returns true if nsp has titlerights')
		parser.add_argument('--nsp_hticket', nargs='+', help='Returns true if nsp has ticket')

		# Remove titlerights functions
		parser.add_argument('--remove-title-rights', nargs='+', help='Removes title rights encryption from all NCA\'s in the NSP.')
		parser.add_argument('--RTRNCA_h_nsp', nargs='+', help='Removes title rights encryption from a single nca reading from original nsp')
		parser.add_argument('--RTRNCA_h_tick', nargs='+', help='Removes title rights encryption from a single nca reading from extracted ticket')
		parser.add_argument('--set_masterkey', nargs='+', help='Changes the master key encryption for NSP.')

		# Gamecard flag functions
		parser.add_argument('--seteshop', nargs='+', help='Set all nca in an nsp as eshop')
		parser.add_argument('--setcgame', nargs='+', help='Set all nca in an nsp card')
		parser.add_argument('--seteshop_nca', nargs='+', help='Set a single nca as eshop')
		parser.add_argument('--setcgame_nca', nargs='+', help='Set a single nca as card')
		parser.add_argument('--cardstate', nargs='+', help='Returns value for isgamecard flag from an nca')
		parser.add_argument('--remlinkacc', nargs='+', help='Removelinkedaccount')

		# NSP Copy functions
		parser.add_argument('-x', '--extract', nargs='+', help='Extracts all files from nsp or xci')
		parser.add_argument('-raw_x', '--raw_extraction', nargs='+', help='Extracts files without checking readability, useful when there is bad files')
		parser.add_argument('-nfx', '--nca_file_extraction', nargs='+', help='Extracts files files within nca files from nsp/xci\nca file')
		parser.add_argument('-plx', '--extract_plain_nca', nargs='+', help='Extracts nca files as plaintext or generate a plaintext file from a nca file')
		parser.add_argument('--NSP_copy_ticket', nargs='+', help='Extracts ticket from target nsp')
		parser.add_argument('--NSP_copy_nca', nargs='+', help='Extracts all nca files from target nsp')
		parser.add_argument('--NSP_copy_other', nargs='+', help='Extracts all kinds of files different from nca or ticket from target nsp')
		parser.add_argument('--NSP_copy_xml', nargs='+', help='Extracts xml files from target nsp')
		parser.add_argument('--NSP_copy_cert', nargs='+', help='Extracts cert files from target nsp')
		parser.add_argument('--NSP_copy_jpg', nargs='+', help='Extracts jpg files from target nsp')
		parser.add_argument('--NSP_copy_cnmt', nargs='+', help='Extracts cnmt files from target nsp')
		parser.add_argument('--copy_pfs0_meta', nargs='+', help='Extracts meta pfs0 from target nsp')
		parser.add_argument('--copy_nacp', nargs='+', help='Extracts nacp files from target nsp')

		# XCI Copy functions
		parser.add_argument('--XCI_copy_hfs0', nargs='+', help='Extracts hfs0 partition files from target xci')
		parser.add_argument('--XCI_c_hfs0_secure', nargs='+', help='Extracts secure hfs0 partition files from target xci')
		parser.add_argument('--XCI_c_hfs0_normal', nargs='+', help='Extracts normal hfs0 partition files from target xci')
		parser.add_argument('--XCI_c_hfs0_update', nargs='+', help='Extracts update hfs0 partition files from target xci')
		parser.add_argument('--XCI_copy_nca_secure', nargs='+', help='Extracts nca from secure partition')
		parser.add_argument('--XCI_copy_nca_normal', nargs='+', help='Extracts nca from normal partition')
		parser.add_argument('--XCI_copy_nca_update', nargs='+', help='Extracts nca from update partition')
		parser.add_argument('--XCI_copy_rhfs0', nargs='+', help='Extracts root.hfs0')

		# Dedicated copy functions. NCA Types.
		parser.add_argument('--NSP_copy_nca_meta', nargs='+', help='Extracts nca files with type meta from target nsp')
		parser.add_argument('--NSP_copy_nca_control', nargs='+', help='Extracts nca files with type control from target nsp')
		parser.add_argument('--NSP_copy_nca_manual', nargs='+', help='Extracts nca files with type manual from target nsp')
		parser.add_argument('--NSP_copy_nca_program', nargs='+', help='Extracts nca files with type program from target nsp')
		parser.add_argument('--NSP_copy_nca_data', nargs='+', help='Extracts nca files with type data from target nsp')
		parser.add_argument('--NSP_copy_nca_pdata', nargs='+', help='Extracts nca fles with type public data from target nsp')

		# Dedicated copy functions. TITLERIGHTS.
		parser.add_argument('--NSP_copy_tr_nca', nargs='+', help='Extracts nca files with titlerights from target nsp')
		parser.add_argument('--NSP_copy_ntr_nca', nargs='+', help='Extracts nca files without titlerights from target nsp')
		parser.add_argument('--NSP_c_KeyBlock', nargs='+', help='Extracts keyblock from nsca files with titlerigths  from target nsp')
		parser.add_argument('--C_clean', nargs='+', help='Extracts nca files and removes it.s titlerights from target NSP OR XCI')
		parser.add_argument('--C_clean_ND', nargs='+', help='Extracts nca files and removes it.s titlerights from target NSP OR XCI without deltas')

		# Dedicated copy functions. SPLIT OR UPDATE.
		parser.add_argument('--splitter', nargs='+', help='Split content by titleid according to cnmt files')
		parser.add_argument('-dspl', '--direct_splitter', nargs='+', help='Split content by titleid according to cnmt files')
		parser.add_argument('--updbase', nargs='+', help='Prepare base file to update it')

		# Combinations
		parser.add_argument('--gen_placeholder', help='Creates nsp or xci placeholder')
		parser.add_argument('--placeholder_combo', nargs='+', help='Extracts nca files for placeholder nsp')
		parser.add_argument('--license_combo', nargs='+', help='Extracts nca files for license nsp')
		parser.add_argument('--mlicense_combo', nargs='+', help='Extracts nca files for tinfoil license nsp')
		parser.add_argument('--zip_combo', nargs='+', help='Extracts and generate files to make a restore zip')

		# Auxiliary
		parser.add_argument('-o', '--ofolder', nargs='+', help='Set output folder for copy instructions')
			
		parser.add_argument('-ifo', '--ifolder', help='Input folder')
		parser.add_argument('-ifo_s', '--ifolder_secure', help='Input secure folder')
		parser.add_argument('-ifo_n', '--ifolder_normal', help='Input normal folder')
		parser.add_argument('-ifo_u', '--ifolder_update', help='Input update folder')
		parser.add_argument('-tfile', '--text_file', help='Output text file')
		parser.add_argument('-tfile_aux', '--text_file_aux', help='Auxiliary text file')
		parser.add_argument('-dbfile', '--db_file', help='Output text file for database')
		parser.add_argument('-b', '--buffer', nargs='+', help='Set buffer for copy instructions')
		parser.add_argument('-ext', '--external', nargs='+', help='Set original nsp or ticket for remove nca titlerights functions')
		parser.add_argument('-pv', '--patchversion', nargs='+', help='Number fot patch Required system version or program, patch or addcontent version')
		parser.add_argument('-kp', '--keypatch', nargs='+', help='patch masterkey to input number')
		parser.add_argument('-rsvc', '--RSVcap', nargs='+', help='RSV cap when patching. Default is FW4.0')
		parser.add_argument('-pe', '--pathend', nargs='+', help='Output to subfolder')
		parser.add_argument('-cskip', '--cskip', nargs='+', help='Skip dlc or update')
		parser.add_argument('-fat', '--fat', nargs='+', help='Split xci for fat32 or exfat')
		parser.add_argument('-fx', '--fexport', nargs='+', help='Export splitted nsp to files or folder')
		parser.add_argument('-t', '--type', nargs='+', help='Type of file')
		parser.add_argument('-tid', '--titleid', nargs='+', help='Filter with titleid')
		parser.add_argument('-bid', '--baseid', nargs='+', help='Filter with base titleid')
		parser.add_argument('-ND', '--nodelta', nargs='+', help='Exclude deltas')
		parser.add_argument('-dbformat', '--dbformat', nargs='+', help='Database format extended, nutdb or keyless-extended')
		parser.add_argument('-rn', '--rename', nargs='+', help='Filter with base titleid')
		parser.add_argument('-uin', '--userinput', help='Reads a user input')
		parser.add_argument('-incxml', '--includexml', nargs='+', help='Include xml by default true')
		parser.add_argument('-trans', '--translate', nargs='+', help='Google translation support for nutdb descriptions')
		parser.add_argument('-nodcr', '--nodecompress', help="Don't decompress nsz_xcz in several modes")	
		
		# LISTMANAGER
		parser.add_argument('-cl', '--change_line', help='Change line in text file')
		parser.add_argument('-rl', '--read_line', help='Read line in text file')
		parser.add_argument('-stripl', '--strip_lines', nargs='+', help='Strips lines from a text file')
		parser.add_argument('-showcline', '--show_current_line', nargs='+', help='Shows current line')
		parser.add_argument('-countlines', '--count_n_lines', nargs='+', help='Count the number of lines')
		parser.add_argument('-dff', '--delete_item', nargs='+', help='Deletes a os item listed in text file, a file or a folder')
		parser.add_argument('-ln', '--line_number', help='line number')
		parser.add_argument('-nl', '--new_line', help='new line')
		parser.add_argument('-ff', '--findfile', help='find different types of files')
		parser.add_argument('-fil', '--filter', nargs='+', help='filter using strings')
		parser.add_argument('-splid', '--split_list_by_id', nargs='+', help='split a list by file id')
		parser.add_argument('-mv_oupd', '--mv_old_updates', nargs='+', help='Moves old updates to another folder')
		parser.add_argument('-mv_odlc', '--mv_old_dlcs', nargs='+', help='Moves old dlcs to another folder')
		parser.add_argument('-cr_ilist', '--cr_incl_list', nargs='+', help='Creates a include list from a textfile and a folder or 2 textfiles')
		parser.add_argument('-cr_elist', '--cr_excl_list', nargs='+', help='Creates a exclude list from a textfile and a folder or 2 textfiles')
		parser.add_argument('-cr_xcioutlist', '--cr_outdated_xci_list', nargs='+', help='Creates a outdated xci list from a textfile and a folder')
		parser.add_argument('-cr_xexplist', '--cr_expand_list', nargs='+', help='Expands the list with games by baseid')
		parser.add_argument('-chdlcn', '--chck_dlc_numb', nargs='+', help='Checks if xci has corrent number of dlcs')
		parser.add_argument('-blckl', '--black_list', nargs='+', help='Deletes blacklisted files from a list')

		# Archive
		if sys.platform == 'win32':
			parser.add_argument('-archive','--archive', help='Archive to folder')
		parser.add_argument('-zippy','--zippy', help='Zip a file')
		parser.add_argument('-joinfile','--joinfile', nargs='+', help='Join split file')
		# OTHER
		parser.add_argument('-nint_keys','--nint_keys', help='Verify NS keys')
		parser.add_argument('-renf','--renamef', help='Rename file with proper name')
		parser.add_argument('-renftxt','--renameftxt', help='Rename file with proper name using a text list')
		parser.add_argument('-snz','--sanitize', help='Remove unreadable characters from names')
		parser.add_argument('-roma','--romanize', nargs='+', help='Translate kanji and extended kanna to romaji and sanitize name')
		parser.add_argument('-oaid','--onlyaddid', help='Rename file with proper name')
		parser.add_argument('-renm','--renmode', help='Rename mode (force,skip_corr_tid,skip_if_tid)')
		parser.add_argument('-addl','--addlangue', help='Add language string')
		parser.add_argument('-nover','--noversion', help="Don't add version (false,true,xci_no_v0)")
		parser.add_argument('-dlcrn','--dlcrname', help="If false keeps base name in dlcs")
		parser.add_argument('-cltg','--cleantags', help="Clean tags in filenames")
		parser.add_argument('-tgtype','--tagtype', help="Type of tag to remove")
		parser.add_argument('-vorg','--v_organize', help="Aux variable to organize files")
		parser.add_argument('-vt','--vertype', help="Verification type for auto, needs --text_file. Opt: dec,sig,full [DECryption, decryption and SIGnature, previous and hash check]")
		parser.add_argument('-threads','--threads', help="Number threads to use for certain functions")
		parser.add_argument('-pararell','--pararell', help="Number threads to use for certain functions")		
		parser.add_argument('-lib_call','--library_call', nargs='+',  help="Call a library function within squirrel")
		parser.add_argument('-loop','--loop', nargs='+', help="Loop the text file using secondary module")
		
		# Hidden
		parser.add_argument('-pos','--position', help=argparse.SUPPRESS)#tqdm position, aux argument for pararell	
		parser.add_argument('-ninst','--n_instances', help=argparse.SUPPRESS)#number of instances, aux argument for pararell			
		parser.add_argument('-xarg','--explicit_argument', nargs='+', help=argparse.SUPPRESS)#Explicit	arguments for lib_call for files with ","			
		# -> parser.add_argument('-act', '--action', nargs='+', help=argparse.SUPPRESS)		
		# -> parser.add_argument('-preverify', '--preverification', nargs='+', help=argparse.SUPPRESS)			
		# -> parser.add_argument('-verDB', '--verificationDB', nargs='+', help=argparse.SUPPRESS) #verificationDB
		args = parser.parse_args()

		Status.start()

		indent = 1
		tabs = '\t' * indent
		trans=False
		if args.file==list():
			args.file=None
			
		if args.library_call:
			if (args.library_call[0]).startswith('Drive.'):
				sys.path.insert(0, 'Drive')
				args.library_call[0]=str(args.library_call[0]).replace("Drive.", "")
			if (args.library_call[0]).startswith('mtp.'):
				sys.path.insert(0, 'mtp')
				args.library_call[0]=str(args.library_call[0]).replace("mtp.", "")				
			import secondary
			if args.explicit_argument:
				vret=secondary.call_library(args.library_call,args.explicit_argument)
			else:
				vret=secondary.call_library(args.library_call)
			Status.close()

		if args.threads and not args.compress and not args.decompress:
			import secondary
			workers=1
			try:
				workers=int(args.threads)
			except:pass
			try:
				if workers>1:
					secondary.route(args,workers)
					#secondary.printargs(args)
					Status.close()
				else:pass
			except:pass
		elif args.pararell and args.threads :
			import secondary
			instances=2
			if args.pararell=='true':
				args.pararell=None
				try:
					instances=int(args.threads)
					if instances<= 0:
						instances=1
				except:	
					instances=2
				args.threads=0	
				items=secondary.pararell(args,instances)
				if items==0:
					try:
						os.remove(args.text_file)
					except:
						pass						
					for attr in vars(args):
						setattr(args,attr,None)	
						
		if args.loop and args.ifolder:							
			if args.loop[0]!='true' and args.loop[0]!='false' and args.text_file!='false':
				if os.path.exists(args.text_file):
					try:
						os.remove(args.text_file)
					except:
						pass				
				import secondary
				args0=args
				args0.type=args0.loop
				args0.loop=None
				args0.findfile=args0.ifolder
				args0.ifolder=None
				secondary.pass_command(args0)
				args.ifolder=None
				args.findfile=None
				loop=list()
				loop.append('true')
				args.loop=loop
				
		if args.loop and args.text_file:		
			if str(args.loop[0]).lower()=='true':	
				import secondary
				args.loop=None
				items=secondary.pass_command(args)
				if items==0:
					try:
						os.remove(args.text_file)
					except:
						pass					
					for attr in vars(args):
						setattr(args,attr,None)				
			else:
				args.loop=None 
						
# NCA/NSP IDENTIFICATION
		# ..................................................
		# Get titleid from nca file
		# ..................................................
		if args.ncatitleid:
			for filename in args.ncatitleid:
				try:
					f = Fs.Nca(filename, 'rb')
					f.printtitleId()
					f.flush()
					f.close()
				except BaseException as e:
					Print.error('Exception: ' + str(e))
			Status.close()
		# ..................................................
		# Get type from nca file
		# ..................................................
		if args.ncatype:
			for filename in args.ncatype:
				try:
					f = Fs.Nca(filename, 'rb')
					f.print_nca_type()
					f.flush()
					f.close()
				except BaseException as e:
					Print.error('Exception: ' + str(e))
			Status.close()
		# ..................................................
		# Get titleid from nsp file
		# ..................................................
		if args.nsptitleid:
			for fileName in args.nsptitleid:
				try:
					f = Fs.Nsp(fileName, 'r+b')
					titleid=f.getnspid()
					Print.info(titleid)
					f.flush()
					f.close()
				except BaseException as e:
					Print.error('Exception: ' + str(e))
			Status.close()
		# ..................................................
		# Read version number from nsp or xci
		# ..................................................
		if args.ReadversionID:
			for filename in args.ReadversionID:
				if filename.endswith('.nsp'):
					try:
						f = Fs.Nsp(filename, 'rb')
						f.get_cnmt_verID()
						f.flush()
						f.close()
					except BaseException as e:
						Print.error('Exception: ' + str(e))
				if filename.endswith('.xci'):
					try:
						f = Fs.factory(filename)
						f.open(filename, 'rb')
						f.get_cnmt_verID()
						f.flush()
						f.close()
					except BaseException as e:
						Print.error('Exception: ' + str(e))
			Status.close()
		# ..................................................
		# Identify type of nsp
		# ..................................................
		if args.nsptype:
			for filename in args.nsptype:
				try:
					f = Fs.Nsp(filename, 'rb')
					TYPE=f.nsptype()
					print(TYPE)
					f.flush()
					f.close()
				except BaseException as e:
					Print.error('Exception: ' + str(e))
			Status.close()
		# ..................................................
		# Identify if nsp has titlerights
		# ..................................................
		if args.nsp_htrights:
			for filename in args.nsp_htrights:
				try:
					f = Fs.Nsp(filename, 'rb')
					if f.trights_set() == 'TRUE':
						Print.info('TRUE')
					if f.trights_set() == 'FALSE':
						Print.info('FALSE')
				except BaseException as e:
					Print.error('Exception: ' + str(e))
			Status.close()
		# ..................................................
		# Identify if nsp has ticket
		# ..................................................
		if args.nsp_hticket:
			for filename in args.nsp_hticket:
				try:
					f = Fs.Nsp(filename, 'rb')
					if f.exist_ticket() == 'TRUE':
						Print.info('TRUE')
					if f.exist_ticket() == 'FALSE':
						Print.info('FALSE')
				except BaseException as e:
					Print.error('Exception: ' + str(e))
			Status.close()
		# ..................................................
		# Identify if nsp has ticket
		# ..................................................
		if args.nsp_hticket:
			for filename in args.nsp_hticket:
				try:
					f = Fs.Nsp(filename, 'rb')
					if f.exist_ticket() == 'TRUE':
						Print.info('TRUE')
					if f.exist_ticket() == 'FALSE':
						Print.info('FALSE')
				except BaseException as e:
					Print.error('Exception: ' + str(e))
			Status.close()
# REMOVE TITLERIGHTS FUNCTIONS
		# ..................................................
		# Remove titlerights from input NSP
		# ..................................................
		if args.remove_title_rights:
			for filename in args.remove_title_rights:
				try:
					f = Fs.Nsp(filename, 'r+b')
					f.removeTitleRights()
					f.flush()
					f.close()
				except BaseException as e:
					Print.error('Exception: ' + str(e))
			Status.close()
		# ..................................................
		# Change Master keys
		# ..................................................

		if args.set_masterkey:
			file=args.set_masterkey[0]
			if args.set_masterkey[1]:
				try:
					mkey=int(args.set_masterkey[1])
					if mkey==1:
						mkey=0
					f = Fs.Nsp(file, 'r+b')
					f.setMasterKeyRev(mkey)
					f.flush()
					f.close()
					pass
					Status.close()					
				except:
					print("Invalid masterkey number")					
			else:
				print("Missing masterkey number")

		# ..................................................................
		# Remove titlerights from an NSP using information from original NSP
		# ..................................................................
		if args.RTRNCA_h_nsp:
			for filename in args.external:
				try:
					f = Fs.Nsp(filename, 'r+b')
					masterKeyRev=f.nspmasterkey()
					titleKeyDec=f.nsptitlekeydec()
					f.flush()
					f.close()
				except BaseException as e:
					Print.error('Exception: ' + str(e))
			for filename in args.RTRNCA_h_nsp:
				try:
					f = Fs.Nca(filename, 'r+b')
					f.removeTitleRightsnca(masterKeyRev,titleKeyDec)
					f.flush()
					f.close()
				except BaseException as e:
					Print.error('Exception: ' + str(e))
			Status.close()
		# .........................................................................
		# Remove titlerights from an NCA using information from an extracted TICKET
		# .........................................................................
		if args.RTRNCA_h_tick:
			for filename in args.external:
				try:
					f = Fs.Ticket(filename, 'r+b')
					f.open(filename, 'r+b')
					masterKeyRev=f.getMasterKeyRevision()
					titleKeyDec=f.get_titlekeydec()
					f.flush()
					f.close()
				except BaseException as e:
					Print.error('Exception: ' + str(e))
			for filename in args.RTRNCA_h_tick:
				try:
					f = Fs.Nca(filename, 'r+b')
					f.removeTitleRightsnca(masterKeyRev,titleKeyDec)
					f.flush()
					f.close()
				except BaseException as e:
					Print.error('Exception: ' + str(e))
			Status.close()
# GAMECARD FLAG FUNCTIONS
		# ...................................................
		# Set isgamecard flag from all nca in an NSP as ESHOP
		# ...................................................
		if args.seteshop:
			for filename in args.seteshop:
				try:
					f = Fs.Nsp(filename, 'r+b')
					f.seteshop()
					f.flush()
					f.close()
				except BaseException as e:
					Print.error('Exception: ' + str(e))
			Status.close()
		# ...................................................
		# Set isgamecard flag from all nca in an NSP as CARD
		# ...................................................
		if args.setcgame:
			for filename in args.setcgame:
				try:
					f = Fs.Nsp(filename, 'r+b')
					f.setcgame()
					f.flush()
					f.close()
				except BaseException as e:
					Print.error('Exception: ' + str(e))
			Status.close()
		# ...................................................
		# Set isgamecard flag for one nca as ESHOP
		# ...................................................
		if args.seteshop_nca:
			for filename in args.seteshop_nca:
				try:
					f = Fs.Nca(filename, 'r+b')
					f.header.setgamecard(0)
					Print.info('IsGameCard flag is now set as: ' + str(f.header.getgamecard()))
					f.flush()
					f.close()
				except BaseException as e:
					Print.error('Exception: ' + str(e))
			Status.close()
		# ...................................................
		# Set isgamecard flag for one nca as CARD
		# ...................................................
		if args.setcgame_nca:
			for filename in args.setcgame_nca:
				try:
					f = Fs.Nca(filename, 'r+b')
					f.header.setgamecard(1)
					Print.info('IsGameCard flag is now set as: ' + str(f.header.getgamecard()))
					f.flush()
					f.close()
				except BaseException as e:
					Print.error('Exception: ' + str(e))
			Status.close()
		# ...................................................
		# Get isgamecard flag from a NCA file
		# ...................................................
		if args.cardstate:
			for filename in args.cardstate:
				try:
					f = Fs.Nca(filename, 'rb')
					f.cardstate()
					f.flush()
					f.close()
				except BaseException as e:
					Print.error('Exception: ' + str(e))
			Status.close()
		# ...................................................
		# Set value for network account
		# ...................................................
		if args.remlinkacc:
			if args.text_file:
				tfile=args.text_file
				with open(tfile,"r+", encoding='utf8') as filelist:
					filename = filelist.readline()
					filename=os.path.abspath(filename.rstrip('\n'))
			else:
				for inpt in args.remlinkacc:
					filename=inpt
			try:
				if filename.endswith('.nsp') or filename.endswith('.nsx') or filename.endswith('.nsz'):
					f = Fs.Nsp(filename,'r+b')
					ctrl_list=f.gen_ctrl_list()
					f.flush()
					f.close()
					for item in ctrl_list:
						print('-------------------------------------------------')
						print('Processing: '+str(item))
						print('-------------------------------------------------')
						f = Fs.Nsp(filename,'r+b')
						check=f.patch_netlicense()
						f.flush()
						f.close()
						if check == True:
							f = Fs.Nsp(filename, 'r+b')
							leveldata,superhashoffset=f.reb_lv_hashes(item)
							f.flush()
							f.close()
							n=len(leveldata)-1
							for i in range(len(leveldata)):
								j=n-i
								if j==0:
									break
								f = Fs.Nsp(filename, 'r+b')
								superhash=f.set_lv_hash(j,leveldata,item)
								f.flush()
								f.close()
							f = Fs.Nsp(filename, 'r+b')
							f.set_lvsuperhash(leveldata,superhashoffset,item)
							f.flush()
							f.close()
							f = Fs.Nsp(filename, 'r+b')
							f.ctrl_upd_hblock_hash(item)
							f.flush()
							f.close()
				elif filename.endswith('.xci') or filename.endswith('.xcz'):
					f = Fs.factory(filename)
					f.open(filename, 'r+b')
					ctrl_list=f.gen_ctrl_list()
					f.flush()
					f.close()
					for item in ctrl_list:
						print('-------------------------------')
						print('Processing: '+str(item))
						print('-------------------------------')
						f = Fs.factory(filename)
						f.open(filename, 'r+b')
						check=f.patch_netlicense(item)
						f.flush()
						f.close()
						if check == True:
							f = Fs.factory(filename)
							f.open(filename, 'r+b')
							leveldata,superhashoffset=f.reb_lv_hashes(item)
							f.flush()
							f.close()
							n=len(leveldata)-1
							for i in range(len(leveldata)):
								j=n-i
								if j==0:
									break
								f = Fs.factory(filename)
								f.open(filename, 'r+b')
								superhash=f.set_lv_hash(j,leveldata,item)
								f.flush()
								f.close()
							f = Fs.factory(filename)
							f.open(filename, 'r+b')
							f.set_lvsuperhash(leveldata,superhashoffset,item)
							f.flush()
							f.close()
							f = Fs.factory(filename)
							f.open(filename, 'r+b')
							f.ctrl_upd_hblock_hash(item)
							f.flush()
							f.close()
			except BaseException as e:
				Print.error('Exception: ' + str(e))
			Status.close()

# COPY FUNCTIONS
		# ...................................................
		# Copy TICKET from NSP file
		# ...................................................
		if args.NSP_copy_ticket:
			if args.ofolder:
				for input in args.ofolder:
					try:
						ofolder = input
					except BaseException as e:
						Print.error('Exception: ' + str(e))
			else:
				for filename in args.NSP_copy_ticket:
					dir=os.path.dirname(os.path.abspath(filename))
					ofolder =os.path.join(dir, 'output')
			for filename in args.NSP_copy_ticket:
				try:
					f = Fs.Nsp(filename, 'rb')
					f.copy_ticket(ofolder)
					f.flush()
					f.close()
				except BaseException as e:
					Print.error('Exception: ' + str(e))
			Status.close()
		# ...................................................
		# Copy all FILES from NSP\XCI file
		# ...................................................
		if args.extract:
			if args.buffer:
				for var in args.buffer:
					try:
						buffer = var
					except BaseException as e:
						Print.error('Exception: ' + str(e))
			else:
				buffer = 65536
			ofolder=False
			if args.ofolder:
				for input in args.ofolder:
					try:
						ofolder = input
					except BaseException as e:
						Print.error('Exception: ' + str(e))
			if not os.path.exists(ofolder):
				os.makedirs(ofolder)
			if args.text_file:
				tfile=args.text_file
				with open(tfile,"r+", encoding='utf8') as filelist:
					filename = filelist.readline()
					filename=os.path.abspath(filename.rstrip('\n'))
					if ofolder != False:
						dir=ofolder
					else:
						dir=os.path.dirname(os.path.abspath(filename))
					basename=str(os.path.basename(os.path.abspath(filename)))
					basename=basename[:-4]
					ofolder =os.path.join(dir, basename)
			else:
				for filename in args.extract:
					if ofolder != False:
						dir=ofolder
					else:
						dir=os.path.dirname(os.path.abspath(filename))
					basename=str(os.path.basename(os.path.abspath(filename)))
					basename=basename[:-4]
					ofolder =os.path.join(dir, basename)
			if not os.path.exists(ofolder):
				os.makedirs(ofolder)
			test=filename.lower()
			if test.endswith('.nsp') or test.endswith('.nsx') or test.endswith('.nsz'):
				try:
					f = Fs.Nsp(filename, 'rb')
					f.open(filename, 'rb')
					f.extract_all(ofolder,buffer)
					f.flush()
					f.close()
				except BaseException as e:
					Print.error('Exception: ' + str(e))
			elif test.endswith('.xci') or test.endswith('.xcz'):
				try:
					f = Fs.factory(filename)
					f.open(filename, 'rb')
					f.extract_all(ofolder,buffer)
					f.flush()
					f.close()
				except BaseException as e:
					Print.error('Exception: ' + str(e))
			Status.close()
		# ...................................................
		# Copy all NCA from NSP file
		# ...................................................
		if args.NSP_copy_nca:
			if args.ofolder:
				for input in args.ofolder:
					try:
						ofolder = input
					except BaseException as e:
						Print.error('Exception: ' + str(e))
			else:
				for filename in args.NSP_copy_nca:
					dir=os.path.dirname(os.path.abspath(filename))
					ofolder =os.path.join(dir, 'output')

			if args.buffer:
				for input in args.buffer:
					try:
						buffer = input
					except BaseException as e:
						Print.error('Exception: ' + str(e))
			else:
				buffer = 65536
			if args.patchversion:
				for input in args.patchversion:
					try:
						metapatch = input
					except BaseException as e:
						Print.error('Exception: ' + str(e))
			else:
				metapatch = 'false'
			if args.RSVcap:
				for input in args.RSVcap:
					try:
						RSV_cap = input
					except BaseException as e:
						Print.error('Exception: ' + str(e))
			else:
				RSV_cap = 268435656
			if args.keypatch:
				for input in args.keypatch:
					try:
						vkeypatch = input
					except BaseException as e:
						Print.error('Exception: ' + str(e))
			else:
				vkeypatch = 'false'
			for filename in args.NSP_copy_nca:
				try:
					f = Fs.Nsp(filename, 'rb')
					f.copy_nca(ofolder,buffer,metapatch,vkeypatch,int(RSV_cap))
					f.flush()
					f.close()
				except BaseException as e:
					Print.error('Exception: ' + str(e))
			Status.close()
		# ...................................................................
		# Copy all hfs0 partitions (update, normal,secure,logo) from XCI file
		# ...................................................................
		if args.XCI_copy_hfs0:
			if args.ofolder:
				for input in args.ofolder:
					try:
						ofolder = input
					except BaseException as e:
						Print.error('Exception: ' + str(e))
			else:
				for filename in args.XCI_copy_hfs0:
					dir=os.path.dirname(os.path.abspath(filename))
					ofolder =os.path.join(dir, 'output')

			if args.buffer:
				for input in args.buffer:
					try:
						buffer = input
					except BaseException as e:
						Print.error('Exception: ' + str(e))
			else:
				buffer = 65536
			for filePath in args.XCI_copy_hfs0:
				f = Fs.factory(filePath)
				f.open(filePath, 'rb')
				f.copy_hfs0(ofolder,buffer,"all")
				f.close()
			Status.close()
		# ...........................................
		# Copy update partition from XCI file as hfs0
		# ...........................................
		if args.XCI_c_hfs0_update:
			if args.ofolder:
				for input in args.ofolder:
					try:
						ofolder = input
					except BaseException as e:
						Print.error('Exception: ' + str(e))
			else:
				for filename in args.XCI_c_hfs0_update:
					dir=os.path.dirname(os.path.abspath(filename))
					ofolder =os.path.join(dir, 'output')

			if args.buffer:
				for input in args.buffer:
					try:
						buffer = input
					except BaseException as e:
						Print.error('Exception: ' + str(e))
			else:
				buffer = 65536
			for filePath in args.XCI_c_hfs0_update:
				f = Fs.factory(filePath)
				f.open(filePath, 'rb')
				f.copy_hfs0(ofolder,buffer,"update")
				f.close()
			Status.close()
		# ...........................................
		# Copy normal partition from XCI file as hfs0
		# ...........................................
		if args.XCI_c_hfs0_normal:
			if args.ofolder:
				for input in args.ofolder:
					try:
						ofolder = input
					except BaseException as e:
						Print.error('Exception: ' + str(e))
			else:
				for filename in args.XCI_c_hfs0_normal:
					dir=os.path.dirname(os.path.abspath(filename))
					ofolder =os.path.join(dir, 'output')

			if args.buffer:
				for input in args.buffer:
					try:
						buffer = input
					except BaseException as e:
						Print.error('Exception: ' + str(e))
			else:
				buffer = 65536
			for filePath in args.XCI_c_hfs0_normal:
				f = Fs.factory(filePath)
				f.open(filePath, 'rb')
				f.copy_hfs0(ofolder,buffer,"normal")
				f.close()
			Status.close()
		# ...........................................
		# Copy secure partition from XCI file as hfs0
		# ...........................................
		if args.XCI_c_hfs0_secure:
			if args.ofolder:
				for input in args.ofolder:
					try:
						ofolder = input
					except BaseException as e:
						Print.error('Exception: ' + str(e))
			else:
				for filename in args.XCI_c_hfs0_secure:
					dir=os.path.dirname(os.path.abspath(filename))
					ofolder =os.path.join(dir, 'output')

			if args.buffer:
				for input in args.buffer:
					try:
						buffer = input
					except BaseException as e:
						Print.error('Exception: ' + str(e))
			else:
				buffer = 65536
			for filePath in args.XCI_c_hfs0_secure:
				f = Fs.factory(filePath)
				f.open(filePath, 'rb')
				f.copy_hfs0(ofolder,buffer,'secure')
				f.close()
			Status.close()
		# ...........................................
		# Copy nca from secure partition from XCI
		# ...........................................
		if args.XCI_copy_nca_secure:
			if args.ofolder:
				for input in args.ofolder:
					try:
						ofolder = input
					except BaseException as e:
						Print.error('Exception: ' + str(e))
			else:
				for filename in args.XCI_copy_nca_secure:
					dir=os.path.dirname(os.path.abspath(filename))
					ofolder =os.path.join(dir, 'output')

			if args.buffer:
				for input in args.buffer:
					try:
						buffer = input
					except BaseException as e:
						Print.error('Exception: ' + str(e))
			else:
				buffer = 65536
			if args.patchversion:
				for input in args.patchversion:
					try:
						metapatch = input
					except BaseException as e:
						Print.error('Exception: ' + str(e))
			else:
				metapatch = 'false'
			if args.keypatch:
				for input in args.keypatch:
					try:
						vkeypatch = input
					except BaseException as e:
						Print.error('Exception: ' + str(e))
			else:
				vkeypatch = 'false'
			if args.RSVcap:
				for input in args.RSVcap:
					try:
						RSV_cap = input
					except BaseException as e:
						Print.error('Exception: ' + str(e))
			else:
				RSV_cap = 268435656
			for filePath in args.XCI_copy_nca_secure:
				f = Fs.Xci(filePath)
				f.open(filePath, 'rb')
				f.copy_nca(ofolder,buffer,'secure',metapatch,vkeypatch,int(RSV_cap))
				f.close()
			Status.close()
		# ...........................................
		# Copy nca from secure partition from XCI
		# ...........................................
		if args.XCI_copy_nca_normal:
			if args.ofolder:
				for input in args.ofolder:
					try:
						ofolder = input
					except BaseException as e:
						Print.error('Exception: ' + str(e))
			else:
				for filename in args.C_clean:
					dir=os.path.dirname(os.path.abspath(filename))
					ofolder =os.path.join(dir, 'output')

			if args.buffer:
				for input in args.buffer:
					try:
						buffer = input
					except BaseException as e:
						Print.error('Exception: ' + str(e))
			else:
				buffer = 65536
			if args.patchversion:
				for input in args.patchversion:
					try:
						metapatch = input
					except BaseException as e:
						Print.error('Exception: ' + str(e))
			else:
				metapatch = 'false'
			if args.keypatch:
				for input in args.keypatch:
					try:
						vkeypatch = input
					except BaseException as e:
						Print.error('Exception: ' + str(e))
			else:
				vkeypatch = 'false'
			if args.RSVcap:
				for input in args.RSVcap:
					try:
						RSV_cap = input
					except BaseException as e:
						Print.error('Exception: ' + str(e))
			else:
				RSV_cap = 268435656
			for filePath in args.XCI_copy_nca_normal:
				f = Fs.nXci(filePath)
				f.open(filePath, 'rb')
				f.copy_nca(ofolder,buffer,'normal',metapatch,vkeypatch,int(RSV_cap))
				f.close()
			Status.close()
		# ...........................................
		# Copy nca from secure partition from XCI
		# ...........................................
		if args.XCI_copy_nca_update:
			if args.ofolder:
				for input in args.ofolder:
					try:
						ofolder = input
					except BaseException as e:
						Print.error('Exception: ' + str(e))
			else:
				for filename in args.C_clean:
					dir=os.path.dirname(os.path.abspath(filename))
					ofolder =os.path.join(dir, 'output')

			if args.buffer:
				for input in args.buffer:
					try:
						buffer = input
					except BaseException as e:
						Print.error('Exception: ' + str(e))
			else:
				buffer = 65536
			if args.patchversion:
				for input in args.patchversion:
					try:
						metapatch = input
					except BaseException as e:
						Print.error('Exception: ' + str(e))
			else:
				metapatch = 'false'
			if args.keypatch:
				for input in args.keypatch:
					try:
						vkeypatch = input
					except BaseException as e:
						Print.error('Exception: ' + str(e))
			else:
				vkeypatch = 'false'
			if args.RSVcap:
				for input in args.RSVcap:
					try:
						RSV_cap = input
					except BaseException as e:
						Print.error('Exception: ' + str(e))
			else:
				RSV_cap = 268435656
			for filePath in args.XCI_copy_nca_update:
				f = Fs.uXci(filePath)
				f.open(filePath, 'rb')
				f.copy_nca(ofolder,buffer,'update',metapatch,vkeypatch,int(RSV_cap))
				f.close()
			Status.close()

		# ...........................................
		# Copy root.hfs0 from XCI
		# ...........................................
		if args.XCI_copy_rhfs0:
			if args.ofolder:
				for input in args.ofolder:
					try:
						ofolder = input
					except BaseException as e:
						Print.error('Exception: ' + str(e))
			else:
				for filename in args.XCI_copy_rhfs0:
					dir=os.path.dirname(os.path.abspath(filename))
					ofolder =os.path.join(dir, 'output')

			if args.buffer:
				for input in args.buffer:
					try:
						buffer = input
					except BaseException as e:
						Print.error('Exception: ' + str(e))
			else:
				buffer = 65536
			for filePath in args.XCI_copy_rhfs0:
				f = Fs.factory(filePath)
				f.open(filePath, 'rb')
				f.copy_root_hfs0(ofolder,buffer)
				f.close()
			Status.close()


		# ...................................................
		# Copy OTHER KIND OF FILES from NSP file
		# ...................................................
		if args.NSP_copy_other:
			if args.ofolder:
				for input in args.ofolder:
					try:
						ofolder = input
					except BaseException as e:
						Print.error('Exception: ' + str(e))
			else:
				for filename in args.NSP_copy_other:
					dir=os.path.dirname(os.path.abspath(filename))
					ofolder =os.path.join(dir, 'output')

			if args.buffer:
				for input in args.buffer:
					try:
						buffer = input
					except BaseException as e:
						Print.error('Exception: ' + str(e))
			else:
				buffer = 65536
			for filename in args.NSP_copy_other:
				try:
					f = Fs.Nsp(filename, 'rb')
					f.copy_other(ofolder,buffer)
					f.flush()
					f.close()
				except BaseException as e:
					Print.error('Exception: ' + str(e))
			Status.close()

		# ...................................................
		# Copy XML from NSP file
		# ...................................................
		if args.NSP_copy_xml:
			if args.ofolder:
				for input in args.ofolder:
					try:
						ofolder = input
					except BaseException as e:
						Print.error('Exception: ' + str(e))
			else:
				for filename in args.NSP_copy_xml:
					dir=os.path.dirname(os.path.abspath(filename))
					ofolder =os.path.join(dir, 'output')

			if args.buffer:
				for input in args.buffer:
					try:
						buffer = input
					except BaseException as e:
						Print.error('Exception: ' + str(e))
			else:
				buffer = 65536
			for filename in args.NSP_copy_xml:
				try:
					f = Fs.Nsp(filename, 'rb')
					f.copy_xml(ofolder,buffer)
					f.flush()
					f.close()
				except BaseException as e:
					Print.error('Exception: ' + str(e))
			Status.close()
		# ...................................................
		# Copy CERT from NSP file
		# ...................................................
		if args.NSP_copy_cert:
			if args.ofolder:
				for input in args.ofolder:
					try:
						ofolder = input
					except BaseException as e:
						Print.error('Exception: ' + str(e))
			else:
				for filename in args.NSP_copy_cert:
					dir=os.path.dirname(os.path.abspath(filename))
					ofolder =os.path.join(dir, 'output')

			if args.buffer:
				for input in args.buffer:
					try:
						buffer = input
					except BaseException as e:
						Print.error('Exception: ' + str(e))
			else:
				buffer = 65536
			for filename in args.NSP_copy_cert:
				try:
					f = Fs.Nsp(filename, 'rb')
					f.copy_nsp_cert(ofolder,buffer)
					f.flush()
					f.close()
				except BaseException as e:
					Print.error('Exception: ' + str(e))
			Status.close()
		# ...................................................
		# Copy JPG from NSP file
		# ...................................................
		if args.NSP_copy_jpg:
			if args.ofolder:
				for input in args.ofolder:
					try:
						ofolder = input
					except BaseException as e:
						Print.error('Exception: ' + str(e))
			else:
				for filename in args.NSP_copy_jpg:
					dir=os.path.dirname(os.path.abspath(filename))
					ofolder =os.path.join(dir, 'output')

			if args.buffer:
				for input in args.buffer:
					try:
						buffer = input
					except BaseException as e:
						Print.error('Exception: ' + str(e))
			else:
				buffer = 65536
			for filename in args.NSP_copy_jpg:
				try:
					f = Fs.Nsp(filename, 'rb')
					f.copy_jpg(ofolder,buffer)
					f.flush()
					f.close()
				except BaseException as e:
					Print.error('Exception: ' + str(e))
			Status.close()
		# ...................................................
		# Copy meta cnmt files from NSP file
		# ...................................................
		if args.NSP_copy_cnmt:
			if args.ofolder:
				for input in args.ofolder:
					try:
						ofolder = input
					except BaseException as e:
						Print.error('Exception: ' + str(e))
			else:
				for filename in args.NSP_copy_cnmt:
					dir=os.path.dirname(os.path.abspath(filename))
					ofolder =os.path.join(dir, 'output')

			if args.buffer:
				for input in args.buffer:
					try:
						buffer = input
					except BaseException as e:
						Print.error('Exception: ' + str(e))
			else:
				buffer = 65536
			for filename in args.NSP_copy_cnmt:
				if filename.endswith('.nsp'):
					try:
						f = Fs.Nsp(filename, 'rb')
						f.copy_cnmt(ofolder,buffer)
						f.flush()
						f.close()
					except BaseException as e:
						Print.error('Exception: ' + str(e))
				if filename.endswith('.xci'):
					try:
						f = Fs.factory(filename)
						f.open(filename, 'rb')
						f.copy_cnmt(ofolder,buffer)
						f.flush()
						f.close()
					except BaseException as e:
						Print.error('Exception: ' + str(e))
			Status.close()
		# ...................................................
		# Copy pfs0 from NSP file
		# ...................................................
		if args.copy_pfs0_meta:
			if args.ofolder:
				for input in args.ofolder:
					try:
						ofolder = input
					except BaseException as e:
						Print.error('Exception: ' + str(e))
			else:
				for filename in args.copy_pfs0_meta:
					dir=os.path.dirname(os.path.abspath(filename))
					ofolder =os.path.join(dir, 'output')

			if args.buffer:
				for input in args.buffer:
					try:
						buffer = input
					except BaseException as e:
						Print.error('Exception: ' + str(e))
			else:
				buffer = 65536
			for filename in args.copy_pfs0_meta:
				try:
					f = Fs.Nsp(filename, 'rb')
					f.copy_pfs0_meta(ofolder,buffer)
					f.flush()
					f.close()
				except BaseException as e:
					Print.error('Exception: ' + str(e))
			Status.close()
		# ...................................................
		# Copy control nacp files from NSP file
		# ...................................................
		if args.copy_nacp:
			if args.ofolder:
				for input in args.ofolder:
					try:
						ofolder = input
					except BaseException as e:
						Print.error('Exception: ' + str(e))
			else:
				for filename in args.copy_nacp:
					dir=os.path.dirname(os.path.abspath(filename))
					ofolder =os.path.join(dir, 'output')

			if args.buffer:
				for input in args.buffer:
					try:
						buffer = input
					except BaseException as e:
						Print.error('Exception: ' + str(e))
			else:
				buffer = 65536
			for filename in args.copy_nacp:
				if filename.endswith(".nsp"):
					try:
						f = Fs.Nsp(filename, 'rb')
						f.copy_nacp(ofolder,buffer)
						f.flush()
						f.close()
					except BaseException as e:
						Print.error('Exception: ' + str(e))
				'''
				if filename.endswith(".nca"):
					try:
						f = Fs.Nca(filename, 'rb')
						f.extract(ofolder,buffer)
						f.flush()
						f.close()
					except BaseException as e:
						Print.error('Exception: ' + str(e))
				'''
			Status.close()
# DEDICATED COPY FUNCTIONS. NCA TYPES.
		# ...................................................
		# Copy all META NCA from NSP file
		# ...................................................
		if args.NSP_copy_nca_meta:
			if args.ofolder:
				for input in args.ofolder:
					try:
						ofolder = input
					except BaseException as e:
						Print.error('Exception: ' + str(e))
			else:
				for filename in args.NSP_copy_nca_meta:
					dir=os.path.dirname(os.path.abspath(filename))
					ofolder =os.path.join(dir, 'output')

			if args.buffer:
				for input in args.buffer:
					try:
						buffer = input
					except BaseException as e:
						Print.error('Exception: ' + str(e))
			else:
				buffer = 65536
			for filename in args.NSP_copy_nca_meta:
				try:
					f = Fs.Nsp(filename, 'rb')
					f.copy_nca_meta(ofolder,buffer)
					f.flush()
					f.close()
				except BaseException as e:
					Print.error('Exception: ' + str(e))
			Status.close()
		# ...................................................
		# Copy all CONTROL NCA from NSP file
		# ...................................................
		if args.NSP_copy_nca_control:
			if args.ofolder:
				for input in args.ofolder:
					try:
						ofolder = input
					except BaseException as e:
						Print.error('Exception: ' + str(e))
			else:
				for filename in args.NSP_copy_nca_control:
					dir=os.path.dirname(os.path.abspath(filename))
					ofolder =os.path.join(dir, 'output')

			if args.buffer:
				for input in args.buffer:
					try:
						buffer = input
					except BaseException as e:
						Print.error('Exception: ' + str(e))
			else:
				buffer = 65536
			for filename in args.NSP_copy_nca_control:
				try:
					f = Fs.Nsp(filename, 'rb')
					f.copy_nca_control(ofolder,buffer)
					f.flush()
					f.close()
				except BaseException as e:
					Print.error('Exception: ' + str(e))
			Status.close()
		# ...................................................
		# Copy all MANUAL NCA from NSP file
		# ...................................................
		if args.NSP_copy_nca_manual:
			if args.ofolder:
				for input in args.ofolder:
					try:
						ofolder = input
					except BaseException as e:
						Print.error('Exception: ' + str(e))
			else:
				for filename in args.NSP_copy_nca_manual:
					dir=os.path.dirname(os.path.abspath(filename))
					ofolder =os.path.join(dir, 'output')

			if args.buffer:
				for input in args.buffer:
					try:
						buffer = input
					except BaseException as e:
						Print.error('Exception: ' + str(e))
			else:
				buffer = 65536
			for filename in args.NSP_copy_nca_manual:
				try:
					f = Fs.Nsp(filename, 'rb')
					f.copy_nca_manual(ofolder,buffer)
					f.flush()
					f.close()
				except BaseException as e:
					Print.error('Exception: ' + str(e))
			Status.close()
		# ...................................................
		# Copy all PROGRAM NCA from NSP file
		# ...................................................
		if args.NSP_copy_nca_program:
			if args.ofolder:
				for input in args.ofolder:
					try:
						ofolder = input
					except BaseException as e:
						Print.error('Exception: ' + str(e))
			else:
				for filename in args.NSP_copy_nca_program:
					dir=os.path.dirname(os.path.abspath(filename))
					ofolder =os.path.join(dir, 'output')

			if args.buffer:
				for input in args.buffer:
					try:
						buffer = input
					except BaseException as e:
						Print.error('Exception: ' + str(e))
			else:
				buffer = 65536
			for filename in args.NSP_copy_nca_program:
				try:
					f = Fs.Nsp(filename, 'rb')
					f.copy_nca_program(ofolder,buffer)
					f.flush()
					f.close()
				except BaseException as e:
					Print.error('Exception: ' + str(e))
			Status.close()
		# ...................................................
		# Copy all DATA NCA from NSP file
		# ...................................................
		if args.NSP_copy_nca_data:
			if args.ofolder:
				for input in args.ofolder:
					try:
						ofolder = input
					except BaseException as e:
						Print.error('Exception: ' + str(e))
			else:
				for filename in args.NSP_copy_nca_data:
					dir=os.path.dirname(os.path.abspath(filename))
					ofolder =os.path.join(dir, 'output')

			if args.buffer:
				for input in args.buffer:
					try:
						buffer = input
					except BaseException as e:
						Print.error('Exception: ' + str(e))
			else:
				buffer = 65536

			for filename in args.NSP_copy_nca_data:
				try:
					f = Fs.Nsp(filename, 'rb')
					f.copy_nca_data(ofolder,buffer)
					f.flush()
					f.close()
				except BaseException as e:
					Print.error('Exception: ' + str(e))
			Status.close()
		# ...................................................
		# Copy all PUBLIC DATA NCA from NSP file
		# ...................................................
		if args.NSP_copy_nca_pdata:
			if args.ofolder:
				for input in args.ofolder:
					try:
						ofolder = input
					except BaseException as e:
						Print.error('Exception: ' + str(e))
			else:
				for filename in args.NSP_copy_nca_pdata:
					dir=os.path.dirname(os.path.abspath(filename))
					ofolder =os.path.join(dir, 'output')

			if args.buffer:
				for input in args.buffer:
					try:
						buffer = input
					except BaseException as e:
						Print.error('Exception: ' + str(e))
			else:
				buffer = 65536

			for filename in args.NSP_copy_nca_pdata:
				try:
					f = Fs.Nsp(filename, 'rb')
					f.copy_nca_pdata(ofolder,buffer)
					f.flush()
					f.close()
				except BaseException as e:
					Print.error('Exception: ' + str(e))
			Status.close()

# DEDICATED COPY FUNCTIONS. TITLERIGHTS.
		# ...................................................
		# Copy all NCA WITH TITLERIGHTS from target NSP
		# ...................................................
		if args.NSP_copy_tr_nca:
			if args.ofolder:
				for input in args.ofolder:
					try:
						ofolder = input
					except BaseException as e:
						Print.error('Exception: ' + str(e))
			else:
				for filename in args.NSP_copy_tr_nca:
					dir=os.path.dirname(os.path.abspath(filename))
					ofolder =os.path.join(dir, 'output')

			if args.buffer:
				for input in args.buffer:
					try:
						buffer = input
					except BaseException as e:
						Print.error('Exception: ' + str(e))
			else:
				buffer = 65536

			for filename in args.NSP_copy_tr_nca:
				try:
					f = Fs.Nsp(filename, 'rb')
					f.copy_tr_nca(ofolder,buffer)
					f.flush()
					f.close()
				except BaseException as e:
					Print.error('Exception: ' + str(e))
			Status.close()
		# ...................................................
		# Copy all NCA WITHOUT TITLERIGHTS from target NSP
		# ...................................................
		if args.NSP_copy_ntr_nca:
			if args.ofolder:
				for input in args.ofolder:
					try:
						ofolder = input
					except BaseException as e:
						Print.error('Exception: ' + str(e))
			else:
				for filename in args.NSP_copy_ntr_nca:
					dir=os.path.dirname(os.path.abspath(filename))
					ofolder =os.path.join(dir, 'output')

			if args.buffer:
				for input in args.buffer:
					try:
						buffer = input
					except BaseException as e:
						Print.error('Exception: ' + str(e))
			else:
				buffer = 65536

			for filename in args.NSP_copy_ntr_nca:
				try:
					f = Fs.Nsp(filename, 'rb')
					f.copy_ntr_nca(ofolder,buffer)
					f.flush()
					f.close()
				except BaseException as e:
					Print.error('Exception: ' + str(e))
			Status.close()
		# ..................................
		# Copy ALL NCA AND CLEAN TITLERIGHTS
		# ..................................
		if args.C_clean:
			if args.ofolder:
				for input in args.ofolder:
					try:
						ofolder = input
					except BaseException as e:
						Print.error('Exception: ' + str(e))
			else:
				if args.text_file:
					tfile=args.text_file
					with open(tfile,"r+", encoding='utf8') as filelist:
						filename = filelist.readline()
						filename=os.path.abspath(filename.rstrip('\n'))
						dir=os.path.dirname(os.path.abspath(filename))
						ofolder =os.path.join(dir, 'output')
				else:
					for filename in args.C_clean:
						dir=os.path.dirname(os.path.abspath(filename))
						ofolder =os.path.join(dir, 'output')

			if args.buffer:
				for input in args.buffer:
					try:
						buffer = input
					except BaseException as e:
						Print.error('Exception: ' + str(e))
			else:
				buffer = 65536
			if args.patchversion:
				for input in args.patchversion:
					try:
						metapatch = input
					except BaseException as e:
						Print.error('Exception: ' + str(e))
			else:
				metapatch = 'true'
			if args.keypatch:
				for input in args.keypatch:
					try:
						vkeypatch = input
					except BaseException as e:
						Print.error('Exception: ' + str(e))
			else:
				vkeypatch = 'false'
			if args.RSVcap:
				for input in args.RSVcap:
					try:
						RSV_cap = input
					except BaseException as e:
						Print.error('Exception: ' + str(e))
			else:
				RSV_cap = 268435656
			if args.C_clean:
				if args.text_file:
					tfile=args.text_file
					with open(tfile,"r+", encoding='utf8') as filelist:
						filename = filelist.readline()
						filename=os.path.abspath(filename.rstrip('\n'))
				else:
					for filename in args.C_clean:
						filename=filename
				if filename.endswith('.nsp'):
					try:
						f = Fs.Nsp(filename, 'rb')
						if f.trights_set() == 'FALSE':
							Print.info("NSP DOESN'T HAVE TITLERIGHTS")
							f.copy_nca(ofolder,buffer,metapatch,vkeypatch,int(RSV_cap))
						if f.trights_set() == 'TRUE':
							if f.exist_ticket() == 'TRUE':
								Print.info("NSP HAS TITLERIGHTS AND TICKET EXISTS")
								f.cr_tr_nca(ofolder,buffer,metapatch,vkeypatch,int(RSV_cap))
							if f.exist_ticket() == 'FALSE':
								Print.error('NSP FILE HAS TITLERIGHTS BUT NO TICKET')
						f.flush()
						f.close()
					except BaseException as e:
						Print.error('Exception: ' + str(e))
				if filename.endswith('.xci'):
					try:
						f = Fs.factory(filename)
						f.open(filename, 'rb')
						if f.trights_set() == 'FALSE':
							Print.info("XCI DOESN'T HAVE TITLERIGHTS")
							f.copy_nca(ofolder,buffer,'secure',metapatch,vkeypatch,int(RSV_cap))
						if f.trights_set() == 'TRUE':
							if f.exist_ticket() == 'TRUE':
								Print.info("XCI HAS TITLERIGHTS AND TICKET EXISTS")
								f.cr_tr_nca(ofolder,buffer,metapatch,vkeypatch,int(RSV_cap))
							if f.exist_ticket() == 'FALSE':
								Print.error('XCI FILE HAS TITLERIGHTS BUT NO TICKET')
						f.flush()
						f.close()
					except BaseException as e:
						Print.error('Exception: ' + str(e))
			Status.close()
		# ...................................................
		# Copy ALL NCA AND CLEAN TITLERIGHTS WITHOUT DELTAS
		# ...................................................
		if args.C_clean_ND:
			if args.ofolder:
				for input in args.ofolder:
					try:
						ofolder = input
					except BaseException as e:
						Print.error('Exception: ' + str(e))
			else:
				if args.text_file:
					tfile=args.text_file
					with open(tfile,"r+", encoding='utf8') as filelist:
						filename = filelist.readline()
						filename=os.path.abspath(filename.rstrip('\n'))
						dir=os.path.dirname(os.path.abspath(filename))
						ofolder =os.path.join(dir, 'output')
				else:
					for filename in args.C_clean_ND:
						dir=os.path.dirname(os.path.abspath(filename))
						ofolder =os.path.join(dir, 'output')
			if args.buffer:
				for input in args.buffer:
					try:
						buffer = input
					except BaseException as e:
						Print.error('Exception: ' + str(e))
			else:
				buffer = 65536
			if args.patchversion:
				for input in args.patchversion:
					try:
						metapatch = input
					except BaseException as e:
						Print.error('Exception: ' + str(e))
			else:
				metapatch = 'false'
			if args.keypatch:
				for input in args.keypatch:
					try:
						vkeypatch = input
					except BaseException as e:
						Print.error('Exception: ' + str(e))
			else:
				vkeypatch = 'false'
			if args.RSVcap:
				for input in args.RSVcap:
					try:
						RSV_cap = input
					except BaseException as e:
						Print.error('Exception: ' + str(e))
			else:
				RSV_cap = 268435656

			if args.C_clean_ND:
				if args.text_file:
					tfile=args.text_file
					with open(tfile,"r+", encoding='utf8') as filelist:
						filename = filelist.readline()
						filename=os.path.abspath(filename.rstrip('\n'))
				else:
					for filename in args.C_clean_ND:
						filename=filename
				if filename.endswith('.nsp'):
					try:
						f = Fs.Nsp(filename, 'rb')
						if f.trights_set() == 'FALSE':
							Print.info("NSP DOESN'T HAVE TITLERIGHTS")
							f.copy_nca_nd(ofolder,buffer,metapatch,vkeypatch,int(RSV_cap))
						if f.trights_set() == 'TRUE':
							if f.exist_ticket() == 'TRUE':
								Print.info("NSP HAS TITLERIGHTS AND TICKET EXISTS")
								f.cr_tr_nca_nd(ofolder,buffer,metapatch,vkeypatch,int(RSV_cap))
							if f.exist_ticket() == 'FALSE':
								Print.error('NSP FILE HAS TITLERIGHTS BUT NO TICKET')
						f.flush()
						f.close()
					except BaseException as e:
						Print.error('Exception: ' + str(e))
				if filename.endswith('.xci'):
					try:
						f = Fs.factory(filename)
						f.open(filename, 'rb')
						if f.trights_set() == 'FALSE':
							Print.info("XCI DOESN'T HAVE TITLERIGHTS")
							f.copy_nca_nd(ofolder,buffer,metapatch,vkeypatch,int(RSV_cap))
						if f.trights_set() == 'TRUE':
							if f.exist_ticket() == 'TRUE':
								Print.info("XCI HAS TITLERIGHTS AND TICKET EXISTS")
								f.cr_tr_nca_nd(ofolder,buffer,metapatch,vkeypatch,int(RSV_cap))
							if f.exist_ticket() == 'FALSE':
								Print.error('XCI FILE HAS TITLERIGHTS BUT NO TICKET')
						f.flush()
						f.close()
					except BaseException as e:
						Print.error('Exception: ' + str(e))
			Status.close()

		# ........................................................
		# Copy keyblock from nca files with titlerights from a nsp
		# ........................................................
		if args.NSP_c_KeyBlock:
			if args.ofolder:
				for input in args.ofolder:
					try:
						ofolder = input
					except BaseException as e:
						Print.error('Exception: ' + str(e))
			else:
				for filename in args.NSP_c_KeyBlock:
					dir=os.path.dirname(os.path.abspath(filename))
					ofolder =os.path.join(dir, 'output')
			for filename in args.NSP_c_KeyBlock:
				try:
					f = Fs.Nsp(filename, 'rb')
					f.copy_KeyBlock(ofolder)
					f.flush()
					f.close()
				except BaseException as e:
					Print.error('Exception: ' + str(e))
			Status.close()
		# ..................................................
		# Identify if nsp has titlerights
		# ..................................................
#		if args.nsp_htrights:
#			for filename in args.nsp_htrights:
#				try:
#					f = Fs.Nsp(filename, 'r+b')
#					if f.trights_set() == 'TRUE':
#						Print.info('TRUE')
#					if f.trights_set() == 'FALSE':
#						Print.info('FALSE')
#				except BaseException as e:
#					Print.error('Exception: ' + str(e))

		# ..................................................
		# Identify if nsp has ticket
		# ..................................................
#		if args.nsp_hticket:
#			for filename in args.nsp_hticket:
#				try:
#					f = Fs.Nsp(filename, 'r+b')
#					if f.exist_ticket() == 'TRUE':
#						Print.info('TRUE')
#					if f.exist_ticket() == 'FALSE':
#						Print.info('FALSE')
#				except BaseException as e:
#					Print.error('Exception: ' + str(e))



# DEDICATED COPY FUNCTIONS. SPLIT OR UPDATE.
		# ............................................................
		# Split content by titleid according to cnmt files
		# ............................................................
		if args.splitter:
			if args.ofolder:
				for input in args.ofolder:
					try:
						ofolder = input
					except BaseException as e:
						Print.error('Exception: ' + str(e))
			else:
				if args.text_file:
					tfile=args.text_file
					with open(tfile,"r+", encoding='utf8') as filelist:
						filename = filelist.readline()
						filename=os.path.abspath(filename.rstrip('\n'))
						dir=os.path.dirname(os.path.abspath(filename))
						ofolder =os.path.join(dir, 'output')
				else:
					for filename in args.splitter:
						dir=os.path.dirname(os.path.abspath(filename))
						ofolder =os.path.join(dir, 'output')
			if args.buffer:
				for input in args.buffer:
					try:
						buffer = input
					except BaseException as e:
						Print.error('Exception: ' + str(e))
			else:
				buffer = 65536
			if args.pathend:
				for input in args.pathend:
					try:
						pathend = input
					except BaseException as e:
						Print.error('Exception: ' + str(e))
			else:
				pathend = ''
			if args.splitter:
				if args.text_file:
					tfile=args.text_file
					with open(tfile,"r+", encoding='utf8') as filelist:
						filename = filelist.readline()
						filename=os.path.abspath(filename.rstrip('\n'))
				else:
					for filename in args.splitter:
						filename=filename
				if filename.endswith('.nsp'):
					try:
						f = Fs.Nsp(filename, 'rb')
						f.splitter_read(ofolder,buffer,pathend)
						f.flush()
						f.close()
					except BaseException as e:
						Print.error('Exception: ' + str(e))
				if filename.endswith('.xci'):
					try:
						f = Fs.factory(filename)
						f.open(filename, 'rb')
						f.splitter_read(ofolder,buffer,pathend)
						f.flush()
						f.close()
					except BaseException as e:
						Print.error('Exception: ' + str(e))
			Status.close()
		# ............................................................
		# Prepare base content to get it updated
		# ............................................................
		if args.updbase:
			if args.ofolder:
				for input in args.ofolder:
					try:
						ofolder = input
					except BaseException as e:
						Print.error('Exception: ' + str(e))
			else:
				for filename in args.updbase:
					dir=os.path.dirname(os.path.abspath(filename))
					ofolder =os.path.join(dir, 'output')
			if args.buffer:
				for input in args.buffer:
					try:
						buffer = input
					except BaseException as e:
						Print.error('Exception: ' + str(e))
			else:
				buffer = 65536
			if args.cskip:
				for input in args.cskip:
					try:
						cskip = input
					except BaseException as e:
						Print.error('Exception: ' + str(e))
			else:
				pathend = 'false'
			if args.patchversion:
				for input in args.patchversion:
					try:
						metapatch = input
					except BaseException as e:
						Print.error('Exception: ' + str(e))
			else:
				metapatch = 'false'
			if args.RSVcap:
				for input in args.RSVcap:
					try:
						RSV_cap = input
					except BaseException as e:
						Print.error('Exception: ' + str(e))
			else:
				RSV_cap = 268435656
			if args.keypatch:
				for input in args.keypatch:
					try:
						vkeypatch = input
					except BaseException as e:
						Print.error('Exception: ' + str(e))
			else:
				vkeypatch = 'false'

			for filename in args.updbase:
				if filename.endswith('.nsp'):
					try:
						f = Fs.Nsp(filename, 'rb')
						f.updbase_read(ofolder,buffer,cskip,metapatch,vkeypatch,RSV_cap)
						f.flush()
						f.close()
					except BaseException as e:
						Print.error('Exception: ' + str(e))
				if filename.endswith('.xci'):
					try:
						f = Fs.factory(filename)
						f.open(filename, 'rb')
						f.updbase_read(ofolder,buffer,cskip,metapatch,vkeypatch,RSV_cap)
						f.flush()
						f.close()
					except BaseException as e:
						Print.error('Exception: ' + str(e))
			Status.close()
# COMBINATIONS
		# ............................................................
		# Get nca files to make a placeholder in eshop format from NSP
		# ............................................................
		'''
		parser.add_argument('--gen_placeholder', nargs='+', help='Creates nsp or xci placeholder')
		'''
		if args.gen_placeholder:
			if args.buffer:
				for input in args.buffer:
					try:
						buffer = input
					except BaseException as e:
						Print.error('Exception: ' + str(e))
			else:
				buffer = 65536

			if args.ofolder:
				for input in args.ofolder:
					try:
						ofolder = input
					except BaseException as e:
						Print.error('Exception: ' + str(e))
			else:
				folder = args.gen_placeholder
				dir=os.path.abspath(folder)
				ofolder = os.path.join(dir, 'output')
			if not os.path.exists(ofolder):
				os.makedirs(ofolder)
			if args.text_file:
				tfile=args.text_file
				with open(tfile,"r+", encoding='utf8') as filelist:
					filename = filelist.readline()
					ruta=os.path.abspath(filename.rstrip('\n'))
			else:
				ruta=args.gen_placeholder
				indent = 1
				tabs = '\t' * indent
				if ruta[-1]=='"':
					ruta=ruta[:-1]
				if ruta[0]=='"':
					ruta=ruta[1:]
			extlist=list()
			if args.type:
				for t in args.type:
					x='.'+t
					extlist.append(x)
					if x[-1]=='*':
						x=x[:-1]
						extlist.append(x)
			#print(extlist)
			if args.filter:
				for f in args.filter:
					filter=f

			filelist=list()
			ruta=str(ruta)
			#print(ruta)
			try:
				fname=""
				binbin='RECYCLE.BIN'
				for ext in extlist:
					#print (ext)
					if os.path.isdir(ruta):
						for dirpath, dirnames, filenames in os.walk(ruta):
							for filename in [f for f in filenames if f.endswith(ext.lower()) or f.endswith(ext.upper()) or f[:-1].endswith(ext.lower()) or f[:-1].endswith(ext.lower())]:
								fname=""
								if args.filter:
									if filter.lower() in filename.lower():
										fname=filename
								else:
									fname=filename
								if fname != "":
									if binbin.lower() not in filename.lower():
										filelist.append(os.path.join(dirpath, filename))
					else:
						if ruta.endswith(ext.lower()) or ruta.endswith(ext.upper()) or ruta[:-1].endswith(ext.lower()) or ruta[:-1].endswith(ext.upper()):
							filename = ruta
							#print(filename)
							fname=""
							if args.filter:
								if filter.lower() in filename.lower():
									fname=filename
							else:
								fname=filename
							if fname != "":
								if binbin.lower() not in filename.lower():
									filelist.append(filename)
				'''
				for f in filelist:
					print(f)
				'''
				print('Files to process: '+str(len(filelist)))
				counter=len(filelist)
				for filepath in filelist:
					if filepath.endswith('.nsp') or filepath.endswith('.nsx'):
						export='nsp'
						try:
							prlist=list()
							f = Fs.Nsp(filepath)
							contentlist=f.get_content_placeholder(ofolder)
							#print(contentlist)
							f.flush()
							f.close()
							if len(prlist)==0:
								for i in contentlist:
									prlist.append(i)
								#print (prlist)
							else:
								for j in range(len(contentlist)):
									notinlist=False
									for i in range(len(prlist)):
										#print (contentlist[j][1])
										#print (contentlist[j][6])
										#pass
										if contentlist[j][1] == prlist[i][1]:
											if contentlist[j][6] > prlist[i][6]:
												del prlist[i]
												prlist.append(contentlist[j])
												notinlist=False
											elif contentlist[j][6] == prlist[i][6]:
												notinlist=False
										else:
											notinlist=True
									if notinlist == True:
										prlist.append(contentlist[j])
						except BaseException as e:
							counter=int(counter)
							counter-=1
							Print.error('Exception: ' + str(e))
							continue
					if filepath.endswith('.xci'):
						export='xci'
						try:
							prlist=list()
							f = Fs.Xci(filepath)
							contentlist=f.get_content_placeholder(ofolder)
							#print(contentlist)
							f.flush()
							f.close()
							if len(prlist)==0:
								for i in contentlist:
									prlist.append(i)
								#print (prlist)
							else:
								for j in range(len(contentlist)):
									notinlist=False
									for i in range(len(prlist)):
										#print (contentlist[j][1])
										#print (contentlist[j][6])
										#pass
										if contentlist[j][1] == prlist[i][1]:
											if contentlist[j][6] > prlist[i][6]:
												del prlist[i]
												prlist.append(contentlist[j])
												notinlist=False
											elif contentlist[j][6] == prlist[i][6]:
												notinlist=False
										else:
											notinlist=True
									if notinlist == True:
										prlist.append(contentlist[j])
						except BaseException as e:
							counter=int(counter)
							counter-=1
							Print.error('Exception: ' + str(e))
							continue
					if export=='nsp':
						oflist=list()
						osizelist=list()
						totSize=0
						#print(prlist)
						for i in range(len(prlist)):
							for j in prlist[i][4]:
								oflist.append(j[0])
								osizelist.append(j[1])
								totSize = totSize+j[1]
								filelist
						basename=str(os.path.basename(os.path.abspath(filepath)))
						endname=basename[:-4]+'[PLH].nsp'
						endfile = os.path.join(ofolder, endname)
						#print(str(filepath))
						#print(str(endfile))
						nspheader=sq_tools.gen_nsp_header(oflist,osizelist)
						#print(endfile)
						#print(hx(nspheader))
						totSize = len(nspheader) + totSize
						#print(str(totSize))
						vskip=False
						print('Processing: '+str(filepath))
						if os.path.exists(endfile) and os.path.getsize(endfile) == totSize:
							print('- Placeholder file already exists, skipping...')
							vskip=True
						else:
							v_drive, v_path = os.path.splitdrive(endfile)
							dsktotal, dskused, dskfree=disk_usage(str(v_drive))	
							if int(dskfree)<int(totSize):
<<<<<<< HEAD
								sys.exit("Warning disk space lower than required size. Program will exit")
=======
								print("Warning disk space lower than required size. Program will exit")
								sys.exit()
>>>>>>> 21bceb66
						if vskip==False:
							t = tqdm(total=totSize, unit='B', unit_scale=True, leave=False)
							outf = open(endfile, 'w+b')
							t.write(tabs+'- Writing NSP header...')
							outf.write(nspheader)
							t.update(len(nspheader))
							outf.close()
							if filepath.endswith('.nsp') or filepath.endswith('.nsx'):
								try:
									f = Fs.Nsp(filepath)
									for file in oflist:
										if not file.endswith('xml'):
											f.append_content(endfile,file,buffer,t)
									f.flush()
									f.close()
									t.close()
									counter=int(counter)
									counter-=1
									print(tabs+'> Placeholder was created')
									if not args.text_file:
										print(tabs+'> Still '+str(counter)+' to go')
								except BaseException as e:
									counter=int(counter)
									counter-=1
									Print.error('Exception: ' + str(e))
					if export=='xci':
						oflist=list()
						osizelist=list()
						ototlist=list()
						totSize=0
						for i in range(len(prlist)):
							for j in prlist[i][4]:
								el=j[0]
								if el.endswith('.nca'):
									oflist.append(j[0])
									#print(j[0])
									totSize = totSize+j[1]
									#print(j[1])
								ototlist.append(j[0])
						sec_hashlist=list()
						GClist=list()
						if filepath.endswith('.xci'):
							try:
								f = Fs.Xci(filepath)
								for file in oflist:
									sha,size,gamecard=f.file_hash(file)
									if sha != False:
										sec_hashlist.append(sha)
										osizelist.append(size)
										GClist.append([file,gamecard])
								f.flush()
								f.close()
							except BaseException as e:
								Print.error('Exception: ' + str(e))
						basename=str(os.path.basename(os.path.abspath(filepath)))
						endname=basename[:-4]+'[PLH].xci'
						endfile = os.path.join(ofolder, endname)
						#print(str(filepath))
						#print(str(endfile))
						xci_header,game_info,sig_padding,xci_certificate,root_header,upd_header,norm_header,sec_header,rootSize,upd_multiplier,norm_multiplier,sec_multiplier=sq_tools.get_xciheader(oflist,osizelist,sec_hashlist)
						totSize=len(xci_header)+len(game_info)+len(sig_padding)+len(xci_certificate)+rootSize
						#print(str(totSize))
						vskip=False
						print('Processing: '+str(filepath))
						if os.path.exists(endfile) and os.path.getsize(endfile) == totSize:
							print('- Placeholder file already exists, skipping...')
							vskip=True
						else:
							v_drive, v_path = os.path.splitdrive(endfile)
							dsktotal, dskused, dskfree=disk_usage(str(v_drive))	
							if int(dskfree)<int(totSize):
<<<<<<< HEAD
								sys.exit("Warning disk space lower than required size. Program will exit")						
=======
								print("Warning disk space lower than required size. Program will exit")
								sys.exit()						
>>>>>>> 21bceb66
						if vskip==False:
							c=0
							t = tqdm(total=totSize, unit='B', unit_scale=True, leave=False)
							t.write(tabs+'- Writing XCI header...')
							outf = open(endfile, 'w+b')
							outf.write(xci_header)
							t.update(len(xci_header))
							c=c+len(xci_header)
							t.write(tabs+'- Writing XCI game info...')
							outf.write(game_info)
							t.update(len(game_info))
							c=c+len(game_info)
							t.write(tabs+'- Generating padding...')
							outf.write(sig_padding)
							t.update(len(sig_padding))
							c=c+len(sig_padding)
							t.write(tabs+'- Writing XCI certificate...')
							outf.write(xci_certificate)
							t.update(len(xci_certificate))
							c=c+len(xci_certificate)
							t.write(tabs+'- Writing ROOT HFS0 header...')
							outf.write(root_header)
							t.update(len(root_header))
							c=c+len(root_header)
							t.write(tabs+'- Writing UPDATE partition header...')
							t.write(tabs+'  Calculated multiplier: '+str(upd_multiplier))
							outf.write(upd_header)
							t.update(len(upd_header))
							c=c+len(upd_header)
							t.write(tabs+'- Writing NORMAL partition header...')
							t.write(tabs+'  Calculated multiplier: '+str(norm_multiplier))
							outf.write(norm_header)
							t.update(len(norm_header))
							c=c+len(norm_header)
							t.write(tabs+'- Writing SECURE partition header...')
							t.write(tabs+'  Calculated multiplier: '+str(sec_multiplier))
							outf.write(sec_header)
							t.update(len(sec_header))
							c=c+len(sec_header)
							outf.close()
							if filepath.endswith('.xci'):
								try:
									GC=False
									f = Fs.Xci(filepath)
									for file in oflist:
										if not file.endswith('xml'):
											for i in range(len(GClist)):
												if GClist[i][0] == file:
													GC=GClist[i][1]
											f.append_content(endfile,file,buffer,t,includexml=False)
									f.flush()
									f.close()
									t.close()
									counter=int(counter)
									counter-=1
									print(tabs+'> Placeholder was created')
									if not args.text_file:
										print(tabs+'> Still '+str(counter)+' to go')
								except BaseException as e:
									counter=int(counter)
									counter-=1
									Print.error('Exception: ' + str(e))
			except BaseException as e:
				Print.error('Exception: ' + str(e))
			Status.close()
		# ............................................................
		# Get files to make a [lc].nsp from NSP
		# ............................................................
		if args.license_combo:
			if args.ofolder:
				for input in args.ofolder:
					try:
						ofolder = input
					except BaseException as e:
						Print.error('Exception: ' + str(e))
			else:
				for filename in args.license_combo:
					dir=os.path.dirname(os.path.abspath(filename))
					ofolder =os.path.join(dir, 'output')
			if args.buffer:
				for input in args.buffer:
					try:
						buffer = input
					except BaseException as e:
						Print.error('Exception: ' + str(e))
			else:
				buffer = 65536
			for filename in args.license_combo:
				try:
					f = Fs.Nsp(filename, 'rb')
					f.copy_nca_control(ofolder,buffer)
					f.copy_ticket(ofolder)
					f.copy_nsp_cert(ofolder,buffer)
					f.flush()
					f.close()
				except BaseException as e:
					Print.error('Exception: ' + str(e))
			Status.close()
		# ............................................................
		# Get files to make a placeholder+license nsp from a NSP
		# ............................................................
		if args.mlicense_combo:
			if args.ofolder:
				for input in args.ofolder:
					try:
						ofolder = input
					except BaseException as e:
						Print.error('Exception: ' + str(e))
			else:
				for filename in args.mlicense_combo:
					dir=os.path.dirname(os.path.abspath(filename))
					ofolder =os.path.join(dir, 'output')
			if args.buffer:
				for input in args.buffer:
					try:
						buffer = input
					except BaseException as e:
						Print.error('Exception: ' + str(e))
			else:
				buffer = 65536
			for filename in args.mlicense_combo:
				try:
					f = Fs.Nsp(filename, 'rb')
					f.copy_nca_control(ofolder,buffer)
					f.copy_nca_meta(ofolder,buffer)
					f.copy_ticket(ofolder)
					f.copy_nsp_cert(ofolder,buffer)
					f.flush()
					f.close()
				except BaseException as e:
					Print.error('Exception: ' + str(e))
			Status.close()
		# ............................................................
		# Get files to make zip to restore nsp to original state
		# ............................................................
		if args.zip_combo:
			if args.ofolder:
				for input in args.ofolder:
					try:
						ofolder = input
					except BaseException as e:
						Print.error('Exception: ' + str(e))
			else:
				for filename in args.zip_combo:
					dir=os.path.dirname(os.path.abspath(filename))
					ofolder =os.path.join(dir, 'output')
			if args.buffer:
				for input in args.buffer:
					try:
						buffer = input
					except BaseException as e:
						Print.error('Exception: ' + str(e))
			else:
				buffer = 65536

			for filename in args.zip_combo:
				try:
					f = Fs.Nsp(filename, 'rb')
					f.copy_nca_meta(ofolder,buffer)
					f.copy_ticket(ofolder)
					f.copy_other(ofolder,buffer)
					f.flush()
					f.close()
				except BaseException as e:
					Print.error('Exception: ' + str(e))
			Status.close()
# REPACK
		# ...................................................
		# Repack NCA files to NSP
		# ...................................................
		if args.create:
			if args.buffer:
				for input in args.buffer:
					try:
						buffer = input
					except BaseException as e:
						Print.error('Exception: ' + str(e))
			else:
				buffer = 65536
			if args.fat:
				for input in args.fat:
					try:
						if input == "fat32":
							fat="fat32"
						else:
							fat="exfat"
					except BaseException as e:
						Print.error('Exception: ' + str(e))
			else:
				fat="exfat"
			if args.fexport:
				for input in args.fexport:
					try:
						if input == "files":
							fx="files"
						else:
							fx="folder"
					except BaseException as e:
						Print.error('Exception: ' + str(e))
			else:
				fx="files"
			if args.ifolder:
				ruta = args.ifolder
				f_list = list()
				ncalist = list()
				orderlist = list()
				for dirpath, dnames, fnames in os.walk(ruta):
					for f in fnames:
						if f.endswith('.cnmt.nca'):
							try:
								filepath = os.path.join(ruta, f)
								nca = Fs.Nca(filepath, 'r+b')
								ncalist=ncalist+nca.ncalist_bycnmt()
							except BaseException as e:
								Print.error('Exception: ' + str(e))
					for f in fnames:
						filepath = os.path.join(ruta, f)
						f_list.append(filepath)
					for f in ncalist:
						fpath= os.path.join(ruta, f)
						if fpath in f_list:
							orderlist.append(fpath)
					for f in fnames:
						if f.endswith('.cnmt'):
							fpath= os.path.join(ruta, f)
							orderlist.append(fpath)
					for f in fnames:
						if f.endswith('.jpg'):
							fpath= os.path.join(ruta, f)
							orderlist.append(fpath)
					for f in fnames:
						if f.endswith('.tik') or f.endswith('.cert'):
							fpath= os.path.join(ruta, f)
							orderlist.append(fpath)
					nsp = Fs.Nsp(None, None)
					nsp.path = args.create
					nsp.pack(orderlist,buffer,fat,fx)
					#print (f_list)
					#print (fnames)
					#print (ncalist)
					#print (orderlist)
			else:
				nsp = Fs.Nsp(None, None)
				nsp.path = args.create
				nsp.pack(args.file,buffer,fat,fx)
			#for filePath in args.file:
			#	Print.info(filePath)
			Status.close()

		# parser.add_argument('-cpr', '--compress', help='Compress a nsp or xci')
		if args.compress:
			if args.position:
				try:
					position=int(args.position)
				except:
					position=False
			else:
				position=False				
			if args.n_instances:
				try:
					n_instances=int(args.n_instances)
				except:
					n_instances=False
			else:
				n_instances=False								
			if args.nodelta:
				for input in args.nodelta:
					try:
						if input == "true" or input == "True" or input == "TRUE":
							delta=False
						elif input == "false" or input == "False" or input == "FALSE":
							delta=True
						else:
							delta=False
					except BaseException as e:
						Print.error('Exception: ' + str(e))	
			else:
				delta=False
			if args.fexport:
				for input in args.fexport:
					try:
						if input == "nsz":
							xci_exp="nsz"
						elif input == "xcz":
							xci_exp="xcz"
						else:
							xci_exp="xcz"
					except BaseException as e:
						Print.error('Exception: ' + str(e))
			else:
				xci_exp="xcz"
			if args.ofolder:		
				for input in args.ofolder:
					try:
						ofolder = input
					except BaseException as e:
						Print.error('Exception: ' + str(e))	
			else:
				for filepath in args.compress:
					dir=os.path.dirname(os.path.abspath(filepath))
					ofolder =os.path.join(dir, 'output')	
			workers=0
			if args.threads:
				try:
					if workers=="-1":
						workers=-1	
					else:	
						workers=int(args.threads)				
						if workers<0:
							workers=0
						elif workers>4:
							workers=4
				except:
					workers=0			
			if args.compress:
				if args.text_file:
					tfile=args.text_file
					with open(tfile,"r+", encoding='utf8') as filelist: 	
						filepath = filelist.readline()
						filepath=os.path.abspath(filepath.rstrip('\n'))	
					if isinstance(args.compress, list):
						inputs=len(args.compress)	
						try:
							if inputs==1:
								level=int(args.compress[0])			
							elif inputs>1:
								level=int(args.compress[(int(inputs)-1)])
							else:
								level=17
						except:		
							level=17
					else:
						try:
							level=int(args.compress)
						except:	
							level=17
				else:
					if isinstance(args.compress, list):
						filepath=args.compress[0]
						inputs=len(args.compress)	
						if inputs>1:
							level=int(args.compress[(int(inputs)-1)])
						else:
							level=17
					else:
						filepath=args.compress
						level=17
				if filepath.endswith(".nsp") or filepath.endswith(".xci"):			
					import compressor
					try:
						level=int(level)
						if level>22:
							level=22
						if level<1:
							level=1							
					except:
						level=17
					if filepath.endswith(".nsp"): 	
						compressor.compress(filepath,ofolder,level,workers,delta,pos=position,nthreads=n_instances)
					elif filepath.endswith(".xci"):	
						basename=os.path.basename(os.path.abspath(filepath))
						if xci_exp=='nsz':
							outfile=basename[:-3]+'nsz'
							outfile =os.path.join(ofolder,outfile)	
							nszPath=compressor.xci_to_nsz(filepath,buffer=65536,outfile=outfile,keepupd=False,level = level, threads = workers,pos=position,nthreads=n_instances)												
							try:
								f=Fs.Nsp(nszPath,'rb+')
								f.seteshop()
								f.flush()
								f.close()
							except:pass	
						else:	
							outfile=basename[:-3]+'xcz'
							outfile =os.path.join(ofolder,outfile)							
							compressor.supertrim_xci(filepath,buffer=65536,outfile=outfile,keepupd=False,level = level, threads = workers,pos=position,nthreads=n_instances)						

		# parser.add_argument('-dcpr', '--decompress', help='deCompress a nsz, xcz or ncz')
		if args.decompress:
			if args.ofolder:		
				for input in args.ofolder:
					try:
						ofolder = input
					except BaseException as e:
						Print.error('Exception: ' + str(e))	
			else:
				for filepath in args.decompress:
					dir=os.path.dirname(os.path.abspath(filepath))
					ofolder =os.path.join(dir, 'output')
					break
			if args.decompress:
				if args.text_file:
					tfile=args.text_file
					with open(tfile,"r+", encoding='utf8') as filelist: 	
						filepath = filelist.readline()
						filepath=os.path.abspath(filepath.rstrip('\n'))	
				else:
					for inpt in args.decompress:
						filepath=inpt
						break
				if filepath.endswith(".nsz"):	
					import decompressor	
					basename=os.path.basename(os.path.abspath(filepath))
					endname=basename[:-1]+'p'
					endname =os.path.join(ofolder,endname)
					decompressor.decompress_nsz(filepath,endname)		
				if filepath.endswith(".xcz"):	
					import decompressor	
					basename=os.path.basename(os.path.abspath(filepath))
					endname=basename[:-3]+'xci'
					endname =os.path.join(ofolder,endname)
					decompressor.decompress_xcz(filepath,endname)								
		# ...................................................
		# Repack NCA files to partition hfs0
		# ...................................................
		if args.create_hfs0:
			if args.buffer:
				for input in args.buffer:
					try:
						buffer = input
					except BaseException as e:
						Print.error('Exception: ' + str(e))
			else:
				buffer = 65536
			hfs0 = Fs.Hfs0(None, None)
			hfs0.path = args.create_hfs0
			if args.ifolder:
				ruta = args.ifolder
				f_list = list()
				for dirpath, dnames, fnames in os.walk(ruta):
					for f in fnames:
						filepath = os.path.join(ruta, f)
						f_list.append(filepath)
				hfs0.pack(f_list,buffer)
			else:
				hfs0.pack(args.file,buffer)
			Status.close()
		# ...................................................
		# Repack NCA files to root_hfs0
		# ...................................................
		if args.create_rhfs0:
			if args.buffer:
				for input in args.buffer:
					try:
						buffer = input
					except BaseException as e:
						Print.error('Exception: ' + str(e))
			else:
				buffer = 65536
			if args.ifolder:
				ruta = args.ifolder
				ruta_update=os.path.join(ruta, "update")
				ruta_normal=os.path.join(ruta, "normal")
				ruta_secure=os.path.join(ruta, "secure")
				if os.path.isdir(ruta_update) == True:
					upd_list = list()
					for dirpath, dnames, fnames in os.walk(ruta_update):
						for f in fnames:
							filepath = os.path.join(ruta_update, f)
							upd_list.append(filepath)
				else:
					upd_list = list()
				if os.path.isdir(ruta_normal) == True:
					norm_list = list()
					for dirpath, dnames, fnames in os.walk(ruta_normal):
						for f in fnames:
							filepath = os.path.join(ruta_normal, f)
							norm_list.append(filepath)
				else:
					norm_list = list()
				if os.path.isdir(ruta_secure) == True:
					sec_list = list()
					for dirpath, dnames, fnames in os.walk(ruta_secure):
						for f in fnames:
							filepath = os.path.join(ruta_secure, f)
							sec_list.append(filepath)
				else:
					sec_list = list()
			else:
				if args.ifolder_update:
					ruta = args.ifolder_update
					upd_list = list()
					for dirpath, dnames, fnames in os.walk(ruta):
						for f in fnames:
							filepath = os.path.join(ruta, f)
							upd_list.append(filepath)
				else:
					upd_list = list()
				if args.ifolder_normal:
					ruta = args.ifolder_normal
					norm_list = list()
					for dirpath, dnames, fnames in os.walk(ruta):
						for f in fnames:
							filepath = os.path.join(ruta, f)
							norm_list.append(filepath)
				else:
					norm_list = list()
				if args.ifolder_secure:
					ruta = args.ifolder_secure
					sec_list = list()
					for dirpath, dnames, fnames in os.walk(ruta):
						for f in fnames:
							filepath = os.path.join(ruta, f)
							sec_list.append(filepath)
				else:
					sec_list = list()

			#print (upd_list)
			#print (norm_list)
			#print (sec_list)
			hfs0 = Fs.Hfs0(None, None)
			hfs0.path = args.create_rhfs0
			hfs0.pack_root(upd_list,norm_list,sec_list,buffer)
			Status.close()
		# ...................................................
		# Repack NCA files to xci
		# ...................................................
		if args.create_xci:
			if args.buffer:
				for input in args.buffer:
					try:
						buffer = input
					except BaseException as e:
						Print.error('Exception: ' + str(e))
			else:
				buffer = 65536
			if args.fat:
				for input in args.fat:
					try:
						if input == "fat32":
							fat="fat32"
						else:
							fat="exfat"
					except BaseException as e:
						Print.error('Exception: ' + str(e))
			else:
				fat="exfat"
			if args.ifolder:
				ruta = args.ifolder
				ruta_update=os.path.join(ruta, "update")
				ruta_normal=os.path.join(ruta, "normal")
				ruta_secure=os.path.join(ruta, "secure")
				if os.path.isdir(ruta_update) == True:
					upd_list = list()
					for dirpath, dnames, fnames in os.walk(ruta_update):
						for f in fnames:
							filepath = os.path.join(ruta_update, f)
							upd_list.append(filepath)
				else:
					upd_list = list()
				if os.path.isdir(ruta_normal) == True:
					norm_list = list()
					for dirpath, dnames, fnames in os.walk(ruta_normal):
						for f in fnames:
							filepath = os.path.join(ruta_normal, f)
							norm_list.append(filepath)
				else:
					norm_list = list()
				if os.path.isdir(ruta_secure) == True:
					sec_list = list()
					for dirpath, dnames, fnames in os.walk(ruta_secure):
						for f in fnames:
							filepath = os.path.join(ruta_secure, f)
							sec_list.append(filepath)
				else:
					sec_list = list()
			else:
				if args.ifolder_update:
					ruta = args.ifolder_update
					upd_list = list()
					for dirpath, dnames, fnames in os.walk(ruta):
						for f in fnames:
							filepath = os.path.join(ruta, f)
							upd_list.append(filepath)
				else:
					upd_list = list()
				if args.ifolder_normal:
					ruta = args.ifolder_normal
					norm_list = list()
					for dirpath, dnames, fnames in os.walk(ruta):
						for f in fnames:
							filepath = os.path.join(ruta, f)
							norm_list.append(filepath)
				else:
					norm_list = list()
				if args.ifolder_secure:
					ruta = args.ifolder_secure
					sec_list = list()
					for dirpath, dnames, fnames in os.walk(ruta):
						for f in fnames:
							filepath = os.path.join(ruta, f)
							sec_list.append(filepath)
				else:
					sec_list = list()

			#print (upd_list)
			#print (norm_list)
			#print (sec_list)
			xci = Fs.Xci(None)
			xci.path = args.create_xci
			xci.pack(upd_list,norm_list,sec_list,buffer,fat)
			Status.close()
		# ...................................................
		# Supertrimm a xci
		# ...................................................
		if args.xci_super_trim:
			try:
				if str(args.xci_super_trim[1]).lower() == "keepupd":
					keepupd=True
				else:
					keepupd=False
			except:
				keepupd=False
			try:
				if str(args.nodecompress).lower() == "true":
					nodecompress=True
				else:
					nodecompress=False
			except:
				nodecompress=True				
			if args.buffer:
				for input in args.buffer:
					try:
						buffer = input
					except BaseException as e:
						Print.error('Exception: ' + str(e))
			else:
				buffer = 65536
			if args.text_file:
				tfile=args.text_file
				with open(tfile,"r+", encoding='utf8') as filelist:
					filepath = filelist.readline()
					filepath=os.path.abspath(filepath.rstrip('\n'))
			else:
				if args.xci_super_trim[0] !="":
					filepath=args.xci_super_trim[0]
			if args.ofolder:
				for input in args.ofolder:
					try:
						ofolder = input
					except BaseException as e:
						Print.error('Exception: ' + str(e))
			else:
				dir=os.path.dirname(os.path.abspath(filepath))
				ofolder =os.path.join(dir, 'output')		
			if args.fat:
				for input in args.fat:
					try:
						if input == "fat32":
							fat="fat32"
						else:
							fat="exfat"
					except BaseException as e:
						Print.error('Exception: ' + str(e))
			else:
				fat="exfat"
			if filepath.endswith('.xci'):
				try:
					f = Fs.factory(filepath)
					filename=os.path.basename(os.path.abspath(filepath))
					#print(filename)
					outfile = os.path.join(ofolder, filename)
					#print(f.path)
					f.open(filepath, 'rb')
					f.supertrim(buffer,outfile,ofolder,fat,keepupd)
					f.flush()
					f.close()
				except BaseException as e:
					Print.error('Exception: ' + str(e))
			elif filepath.endswith('.xcz'):
				f = Fs.Xci(filepath)
				filename=os.path.basename(os.path.abspath(filepath))
				outfile = os.path.join(ofolder, filename)
				f.supertrim(buffer,outfile,ofolder,keepupd,nodecompress=True)
				f.flush()
				f.close()					
			Status.close()
		# ...................................................
		# Normal trimming for xci files
		# ...................................................
		if args.xci_trim:
			if args.buffer:
				for input in args.buffer:
					try:
						buffer = input
					except BaseException as e:
						Print.error('Exception: ' + str(e))
			else:
				buffer = 65536
			if args.ofolder:
				for input in args.ofolder:
					try:
						ofolder = input
					except BaseException as e:
						Print.error('Exception: ' + str(e))
			else:
				if args.text_file:
					tfile=args.text_file
					with open(tfile,"r+", encoding='utf8') as filelist:
						filename = filelist.readline()
						filename=os.path.abspath(filename.rstrip('\n'))
						dir=os.path.dirname(os.path.abspath(filename))
						ofolder =os.path.join(dir, 'output')
				else:
					for filename in args.xci_trim:
						dir=os.path.dirname(os.path.abspath(filename))
						ofolder =os.path.join(dir, 'output')
			if not os.path.exists(ofolder):
				os.makedirs(ofolder)
			if args.fat:
				for input in args.fat:
					try:
						if input == "fat32":
							fat="fat32"
						else:
							fat="exfat"
					except BaseException as e:
						Print.error('Exception: ' + str(e))
			else:
				fat="exfat"
			for filepath in args.xci_trim:
				if filepath.endswith('.xci'):
					try:
						f = Fs.factory(filepath)
						filename=os.path.basename(os.path.abspath(filepath))
						#print(filename)
						outfile = os.path.join(ofolder, filename)
						#print(f.path)
						f.open(filepath, 'rb')
						f.trim(buffer,outfile,ofolder,fat)
						f.flush()
						f.close()
					except BaseException as e:
						Print.error('Exception: ' + str(e))
			Status.close()
		# ...................................................
		# Untrimming for xci files
		# ...................................................
		#parser.add_argument('-xci_untr', '--xci_untrim', nargs='+', help='Untrims xci')
		if args.xci_untrim:
			if args.buffer:
				for input in args.buffer:
					try:
						buffer = input
					except BaseException as e:
						Print.error('Exception: ' + str(e))
			else:
				buffer = 65536
			if args.ofolder:
				for input in args.ofolder:
					try:
						ofolder = input
					except BaseException as e:
						Print.error('Exception: ' + str(e))
			else:
				if args.text_file:
					tfile=args.text_file
					with open(tfile,"r+", encoding='utf8') as filelist:
						filename = filelist.readline()
						filename=os.path.abspath(filename.rstrip('\n'))
						dir=os.path.dirname(os.path.abspath(filename))
						ofolder =os.path.join(dir, 'output')
				else:
					for filename in args.xci_untrim:
						dir=os.path.dirname(os.path.abspath(filename))
						ofolder =os.path.join(dir, 'output')
			if not os.path.exists(ofolder):
				os.makedirs(ofolder)
			if args.fat:
				for input in args.fat:
					try:
						if input == "fat32":
							fat="fat32"
						else:
							fat="exfat"
					except BaseException as e:
						Print.error('Exception: ' + str(e))
			else:
				fat="exfat"
			for filepath in args.xci_untrim:
				if filepath.endswith('.xci'):
					try:
						f = Fs.factory(filepath)
						filename=os.path.basename(os.path.abspath(filepath))
						#print(filename)
						outfile = os.path.join(ofolder, filename)
						#print(f.path)
						f.open(filepath, 'rb')
						f.untrim(buffer,outfile,ofolder,fat)
						f.flush()
						f.close()
					except BaseException as e:
						Print.error('Exception: ' + str(e))
			Status.close()
		# ...................................................
		# Take off deltas
		# ...................................................
		if args.erase_deltas:
			if args.buffer:
				for input in args.buffer:
					try:
						buffer = input
					except BaseException as e:
						Print.error('Exception: ' + str(e))
			else:
				buffer = 65536
			if args.ofolder:
				for input in args.ofolder:
					try:
						ofolder = input
					except BaseException as e:
						Print.error('Exception: ' + str(e))
			else:
				for filepath in args.erase_deltas:
					dir=os.path.dirname(os.path.abspath(filepath))
					ofolder = os.path.join(dir, 'output')
			if args.xml_gen:
				for input in args.xml_gen:
					try:
						if input == "true" or input == "True" or input == "TRUE":
							xml_gen=True
						elif input == "false" or input == "False" or input == "FALSE":
							xml_gen=False
						else:
							xml_gen=False
					except BaseException as e:
						Print.error('Exception: ' + str(e))
			if args.erase_deltas:
				if args.text_file:
					tfile=args.text_file
					with open(tfile,"r+", encoding='utf8') as filelist:
						filepath = filelist.readline()
						filepath=os.path.abspath(filepath.rstrip('\n'))
				else:
					for filepath in args.erase_deltas:
						filepath=filepath
				endfile=os.path.basename(os.path.abspath(filepath))
				endfile=os.path.join(ofolder,endfile)
				if not os.path.exists(ofolder):
					os.makedirs(ofolder)
				if filepath.endswith(".nsp"):
					try:
						print('Processing: '+filepath)
						f = Fs.Nsp(filepath)
						f.rebuild(buffer,endfile,False,True,xml_gen)
						f.flush()
						f.close()
					except BaseException as e:
						Print.error('Exception: ' + str(e))
			Status.close()
		# ...................................................
		# Rebuild
		# ...................................................
		if args.rebuild_nsp:
			skipper=False
			Damage=False
			if args.buffer:
				for input in args.buffer:
					try:
						buffer = input
					except BaseException as e:
						Print.error('Exception: ' + str(e))
			else:
				buffer = 65536
			if args.type:
				for input in args.type:
					if input == "nsp":
						export='nsp'
					elif input == "nsz":
						export='nsz'
					else:
						export='nsp'
			else:
				export='nsp'				
			if args.text_file:
				tfile=args.text_file
				with open(tfile,"r+", encoding='utf8') as filelist:
					filepath = filelist.readline()
					filepath=os.path.abspath(filepath.rstrip('\n'))
			elif args.ifolder:
				filepath=args.ifolder
			else:
				for filepath in args.rebuild_nsp:
					filepath=filepath
			if args.nodelta:
				for input in args.nodelta:
					try:
						if input == "true" or input == "True" or input == "TRUE":
							delta=False
						elif input == "false" or input == "False" or input == "FALSE":
							delta=True
						else:
							delta=False
					except BaseException as e:
						Print.error('Exception: ' + str(e))
			else:
				delta=True
			if args.xml_gen:
				for input in args.xml_gen:
					try:
						if input == "true" or input == "True" or input == "TRUE":
							xml_gen=True
						elif input == "false" or input == "False" or input == "FALSE":
							xml_gen=False
						else:
							xml_gen=False
					except BaseException as e:
						Print.error('Exception: ' + str(e))
			else:
				xml_gen=False
			if args.ofolder:
				for input in args.ofolder:
					try:
						ofolder = input
					except BaseException as e:
						Print.error('Exception: ' + str(e))
			else:
				for filepath in args.rebuild_nsp:
					dir=os.path.dirname(os.path.abspath(filepath))
					ofolder = os.path.join(dir, 'output')
			if not os.path.exists(ofolder):
				os.makedirs(ofolder)
			endfile=os.path.basename(os.path.abspath(filepath))
			endfile=os.path.join(ofolder,endfile)
			if args.v_organize:
				if args.v_organize != 'false':
					base_folder=os.path.join(ofolder,'base')
					update_folder=os.path.join(ofolder,'updates')
					dlc_folder=os.path.join(ofolder,'dlcs')
					if not os.path.exists(base_folder):
						os.makedirs(base_folder)
					if not os.path.exists(update_folder):
						os.makedirs(update_folder)
					if not os.path.exists(dlc_folder):
						os.makedirs(dlc_folder)
					try:
						f = Fs.Nsp(filepath)
						ctype=f.nsptype()
						#print(ctype)
						f.flush()
						f.close()
					except BaseException as e:
						Print.error('Exception: ' + str(e))
						Damage=True
						skipper=True
						print('Content seems to be damaged')
					if Damage==False:
						if 	ctype=='BASE':
							endfile=os.path.basename(os.path.abspath(filepath))
							endfile=os.path.join(base_folder,endfile)
						elif ctype=='UPDATE':
							endfile=os.path.basename(os.path.abspath(filepath))
							endfile=os.path.join(update_folder,endfile)
						elif ctype=='DLC':
							endfile=os.path.basename(os.path.abspath(filepath))
							endfile=os.path.join(dlc_folder,endfile)
						else:
							print("Content can't be identified")
							skipper=True
						print('Final destination:')
						print('  > '+endfile)
						if os.path.exists(endfile):
							skipper=True
							print("Content exists in final destination. Skipping...")
			if not args.ifolder:
				if args.rebuild_nsp and skipper==False:
					if filepath.endswith(".nsp"):
						try:
							print('Processing: '+filepath)
							f = Fs.Nsp(filepath)
							f.rebuild(buffer,endfile,delta,False,xml_gen)
							f.flush()
							f.close()
						except BaseException as e:
							Print.error('Exception: ' + str(e))				
					elif filepath.endswith(".nsz"):
						if export == 'nsp':
							try:
								import decompressor	
								basename=os.path.basename(os.path.abspath(filepath))
								endname=basename[:-1]+'p'
								endname =os.path.join(ofolder,endname)
								decompressor.decompress_nsz(filepath,endname,buffer,delta,xml_gen)	
							except BaseException as e:
								Print.error('Exception: ' + str(e))	
			else:
				import batchprocess
				batchprocess.rebuild_nsp(filepath,ofolder,buffer,delta,xml_gen,export)	
			Status.close()
		# ...................................................
		# Direct NSP OR XCI
		# ...................................................
		if args.direct_creation:

			if args.buffer:
				for input in args.buffer:
					try:
						buffer = input
					except BaseException as e:
						Print.error('Exception: ' + str(e))
			else:
				buffer = 65536
			if args.nodelta:
				for input in args.nodelta:
					try:
						if input == "true" or input == "True" or input == "TRUE":
							delta=False
						elif input == "false" or input == "False" or input == "FALSE":
							delta=True
						else:
							delta=False
					except BaseException as e:
						Print.error('Exception: ' + str(e))
			else:
				delta=True
			if args.ofolder:
				for input in args.ofolder:
					try:
						ofolder = input
					except BaseException as e:
						Print.error('Exception: ' + str(e))
			else:
				for filepath in args.direct_creation:
					dir=os.path.dirname(os.path.abspath(filepath))
					ofolder =os.path.join(dir, 'output')
			if args.fat:
				for input in args.fat:
					try:
						if input == "fat32":
							fat="fat32"
						else:
							fat="exfat"
					except BaseException as e:
						Print.error('Exception: ' + str(e))
			else:
				fat="exfat"
			if args.fexport:
				for input in args.fexport:
					try:
						if input == "files":
							fx="files"
						else:
							fx="folder"
					except BaseException as e:
						Print.error('Exception: ' + str(e))
			else:
				fx="files"
			if args.patchversion:
				for input in args.patchversion:
					try:
						metapatch = input
					except BaseException as e:
						Print.error('Exception: ' + str(e))
			else:
				metapatch = 'false'
			if args.RSVcap:
				for input in args.RSVcap:
					try:
						RSV_cap = input
					except BaseException as e:
						Print.error('Exception: ' + str(e))
			else:
				RSV_cap = 268435656
			if args.keypatch:
				for input in args.keypatch:
					try:
						vkeypatch = input
					except BaseException as e:
						Print.error('Exception: ' + str(e))
			else:
				vkeypatch = 'false'

			if args.direct_creation:
				if args.text_file:
					tfile=args.text_file
					with open(tfile,"r+", encoding='utf8') as filelist:
						filepath = filelist.readline()
						filepath=os.path.abspath(filepath.rstrip('\n'))
				else:
					for filepath in args.direct_creation:
						filepath=filepath
				if args.type:
					for input in args.type:
						if input == "xci" or input == "XCI":
							export='xci'
						elif input == "nsp" or input == "NSP":
							export='nsp'
						elif input == "both" or input == "BOTH":
							export='both'
						else:
							print ("Wrong Type!!!")
				else:
					if filepath.endswith('.nsp') or filepath.endswith('.nsz'):
						export='nsp'
					elif filepath.endswith('.xci') or filepath.endswith('.xcz'):
						export='xci'
					else:
						print ("Wrong Type!!!")
				if args.rename:
					for newname in args.rename:
						newname=newname+'.xxx'
						endfile = os.path.join(ofolder, newname)
				else:
					endfile=os.path.basename(os.path.abspath(filepath))
				if args.cskip=='False':
					cskip=False
				else:
					cskip=True

				if filepath.endswith(".nsp") or filepath.endswith('.nsz'):
					f = Fs.Nsp(filepath)
					TYPE=f.nsptype()
					f.flush()
					f.close()

					if cskip==True:
						if TYPE=='DLC' or TYPE=='UPDATE':
							export='nsp'
					if export=='nsp':
						try:
							print("Processing: " + filepath)
							f = Fs.factory(filepath)
							filename=endfile[:-3]+'nsp'
							#print(filename)
							outfile = os.path.join(ofolder, filename)
							#print(f.path)
							f.open(filepath, 'rb')
							f.c_nsp_direct(buffer,outfile,ofolder,fat,fx,delta,metapatch,RSV_cap,vkeypatch)
							f.flush()
							f.close()
						except BaseException as e:
							Print.error('Exception: ' + str(e))
					elif export=='xci':
						try:
							print("Processing: " + filepath)
							f = Fs.factory(filepath)
							filename=endfile[:-3]+'xci'
							#print(filename)
							outfile = os.path.join(ofolder, filename)
							#print(f.path)
							f.open(filepath, 'rb')
							f.c_xci_direct(buffer,outfile,ofolder,fat,delta,metapatch,RSV_cap,vkeypatch)
							f.flush()
							f.close()
						except BaseException as e:
							Print.error('Exception: ' + str(e))
					elif export=='both':
						try:
							print("Processing: " + filepath)
							f = Fs.factory(filepath)
							filename=endfile[:-3]+'nsp'
							#print(filename)
							outfile = os.path.join(ofolder, filename)
							#print(f.path)
							f.open(filepath, 'rb')
							f.c_nsp_direct(buffer,outfile,ofolder,fat,fx,delta,metapatch,RSV_cap,vkeypatch)
							f.flush()
							f.close()
						except BaseException as e:
							Print.error('Exception: ' + str(e))
						try:
							print("Processing: " + filepath)
							f = Fs.factory(filepath)
							filename=endfile[:-3]+'xci'
							#print(filename)
							outfile = os.path.join(ofolder, filename)
							#print(f.path)
							f.open(filepath, 'rb')
							f.c_xci_direct(buffer,outfile,ofolder,fat,delta,metapatch,RSV_cap,vkeypatch)
							f.flush()
							f.close()
						except BaseException as e:
							Print.error('Exception: ' + str(e))

				if filepath.endswith(".xci") or filepath.endswith('.xcz'):
					if export=='nsp':
						try:
							print("Processing: " + filepath)
							f = Fs.factory(filepath)
							filename=endfile[:-3]+'nsp'
							#print(filename)
							outfile = os.path.join(ofolder, filename)
							#print(f.path)
							f.open(filepath, 'rb')
							f.c_nsp_direct(buffer,outfile,ofolder,fat,fx,delta,metapatch,RSV_cap,vkeypatch)
							f.flush()
							f.close()
						except BaseException as e:
							Print.error('Exception: ' + str(e))
					elif export=='xci':
						try:
							print("Processing: " + filepath)
							f = Fs.factory(filepath)
							filename=endfile[:-3]+'xci'
							#print(filename)
							outfile = os.path.join(ofolder, filename)
							#print(f.path)
							f.open(filepath, 'rb')
							temp=f.c_xci_direct(buffer,outfile,ofolder,fat,delta,metapatch,RSV_cap,vkeypatch)
							f.flush()
							f.close()
						except BaseException as e:
							Print.error('Exception: ' + str(e))
					elif export=='both':
						try:
							print("Processing: " + filepath)
							f = Fs.factory(filepath)
							filename=endfile[:-3]+'nsp'
							#print(filename)
							outfile = os.path.join(ofolder, filename)
							#print(f.path)
							f.open(filepath, 'rb')
							f.c_nsp_direct(buffer,outfile,ofolder,fat,fx,delta,metapatch,RSV_cap,vkeypatch)
							f.flush()
							f.close()
						except BaseException as e:
							Print.error('Exception: ' + str(e))
						try:
							print("Processing: " + filepath)
							f = Fs.factory(filepath)
							filename=endfile[:-3]+'xci'
							#print(filename)
							outfile = os.path.join(ofolder, filename)
							#print(f.path)
							f.open(filepath, 'rb')
							f.c_xci_direct(buffer,outfile,ofolder,fat,delta,metapatch,RSV_cap,vkeypatch)
							f.flush()
							f.close()
						except BaseException as e:
							Print.error('Exception: ' + str(e))
			Status.close()
		# ...................................................
		# Direct MULTI NSP OR XCI
		# ...................................................
		if args.direct_multi:
			indent = 1
			index = 0
			tabs = '\t' * indent
			if args.buffer:
				for input in args.buffer:
					try:
						buffer = input
					except BaseException as e:
						Print.error('Exception: ' + str(e))
			else:
				buffer = 65536
			if args.romanize:
				for input in args.romanize:
					roman=str(input).upper()
					if roman == "FALSE":
						roman = False
					else:
						roman = True
			else:
				roman = True
			if args.ofolder:
				for input in args.ofolder:
					try:
						ofolder = input
						if not os.path.exists(ofolder):
							os.makedirs(ofolder)
					except BaseException as e:
						Print.error('Exception: ' + str(e))
			else:
				for filepath in args.direct_multi:
					dir=os.path.dirname(os.path.abspath(filepath))
					ofolder = os.path.join(dir, 'output')
					if not os.path.exists(ofolder):
						os.makedirs(ofolder)
			if args.fat:
				for input in args.fat:
					try:
						if input == "fat32":
							fat="fat32"
						else:
							fat="exfat"
					except BaseException as e:
						Print.error('Exception: ' + str(e))
			else:
				fat="exfat"
			if args.fexport:
				for input in args.fexport:
					try:
						if input == "files":
							fx="files"
						else:
							fx="folder"
					except BaseException as e:
						Print.error('Exception: ' + str(e))
			else:
				fx="files"
			if args.nodelta:
				for input in args.nodelta:
					try:
						if input == "true" or input == "True" or input == "TRUE":
							delta=False
						elif input == "false" or input == "False" or input == "FALSE":
							delta=True
						else:
							delta=False
					except BaseException as e:
						Print.error('Exception: ' + str(e))
			else:
				delta=True

			if args.patchversion:
				for input in args.patchversion:
					try:
						metapatch = input
					except BaseException as e:
						Print.error('Exception: ' + str(e))
			else:
				metapatch = 'false'
			if args.RSVcap:
				for input in args.RSVcap:
					try:
						RSV_cap = input
					except BaseException as e:
						Print.error('Exception: ' + str(e))
			else:
				RSV_cap = 268435656
			if args.keypatch:
				for input in args.keypatch:
					try:
						vkeypatch = input
					except BaseException as e:
						Print.error('Exception: ' + str(e))
			else:
				vkeypatch = 'false'
			export=list()
			if args.type:
				for input in args.type:
					if input == "xci" or input == "XCI":
						export.append('xci')
					elif input == "nsp" or input == "NSP":
						export.append('nsp')
					elif input == "cnsp" or input == "CNSP":
						export.append('cnsp')
					else:
						print ("Wrong Type!!!")

			if args.direct_multi:
				if args.text_file:
					tfile=args.text_file
					filelist=list()
					tfile=args.text_file
					with open(tfile,"r+", encoding='utf8') as f:
						for line in f:
							fp=line.strip()
							filelist.append(fp)
					'''
					for file in filelist:
						print(file)
						pass
					'''
					prlist=list()
					print ('Calculating final content:')
					for filepath in filelist:
						if filepath.endswith('.nsp') or filepath.endswith('.nsz'):
							#print(filepath)
							try:
								c=list()
								f = Fs.Nsp(filepath)
								if 'nsp' in export or 'cnsp' in export:
									afolder=False
									if fat=="fat32" and fx=="folder":
										afolder=os.path.join(ofolder,"archfolder")
										if not os.path.exists(afolder):
											os.makedirs(afolder)
										contentlist=f.get_content(afolder,vkeypatch,delta)
									else:
										contentlist=f.get_content(ofolder,vkeypatch,delta)
								else:
									contentlist=f.get_content(False,False,delta)
								# print(contentlist)
								f.flush()
								f.close()
								if len(prlist)==0:
									for i in contentlist:
										prlist.append(i)
									#print (prlist)
								else:
									for j in range(len(contentlist)):
										notinlist=False
										for i in range(len(prlist)):
											#print (contentlist[j][1])
											#print (prlist[i][1])
											#print (contentlist[j][6])
											#print (prlist[i][6])
											#pass
											if contentlist[j][1] == prlist[i][1]:
												#print('true')
												#print(contentlist[j][6])
												#print(prlist[i][6])
												if int(contentlist[j][6]) > int(prlist[i][6]):
													del prlist[i]
													#print(prlist[i])
													prlist.append(contentlist[j])
													notinlist=False
													break
												elif int(contentlist[j][6]) <= int(prlist[i][6]):
													notinlist=False
													break
											else:
												notinlist=True
										if notinlist == True:
											prlist.append(contentlist[j])
							except BaseException as e:
								Print.error('Exception: ' + str(e))

						if filepath.endswith('.xci') or filepath.endswith('.xcz'):
							#print(filepath)
							try:
								c=list()
								f = Fs.Xci(filepath)
								if 'nsp' in export or 'cnsp' in export:
									contentlist=f.get_content(ofolder,vkeypatch,delta)
								else:
									contentlist=f.get_content(False,False,delta)
								f.flush()
								f.close()
								if len(prlist)==0:
									for i in contentlist:
										prlist.append(i)
									#print (prlist)
								else:
									for j in range(len(contentlist)):
										notinlist=False
										for i in range(len(prlist)):
											#print (contentlist[j][1])
											#print (prlist[i][1])
											#print (contentlist[j][6])
											#print (prlist[i][6])
											#pass
											if contentlist[j][1] == prlist[i][1]:
												#print('true')
												#print(contentlist[j][6])
												#print(prlist[i][6])
												if int(contentlist[j][6]) > int(prlist[i][6]):
													del prlist[i]
													#print(prlist[i])
													prlist.append(contentlist[j])
													notinlist=False
													break
												elif int(contentlist[j][6]) <= int(prlist[i][6]):
													notinlist=False
													break
											else:
												notinlist=True
										if notinlist == True:
											prlist.append(contentlist[j])
							except BaseException as e:
								Print.error('Exception: ' + str(e))
					'''
					for i in range(len(prlist)):
						print (prlist[i][0])
						print (prlist[i][1]+' v'+prlist[i][6])
						for j in prlist[i][4]:
							print (j[0])
							print (j[1])
						print('////////////////////////////////////////////////////////////')
					'''
					tnamefile=False
					for f in args.direct_multi:
						if f == 'calculate':
							#BASE
							basecount=0; basename='';basever='';baseid='';basefile=''
							updcount=0; updname='';updver='';updid='';updfile=''
							dlccount=0; dlcname='';dlcver='';dlcid='';dlcfile=''
							ccount='';bctag='';updtag='';dctag=''
							for i in range(len(prlist)):
								if prlist[i][5] == 'BASE':
									basecount+=1
									if baseid == "":
										basefile=str(prlist[i][0])
										baseid=str(prlist[i][1])
										basever='[v'+str(prlist[i][6])+']'
								if prlist[i][5] == 'UPDATE':
									updcount+=1
									endver=str(prlist[i][6])
									if updid == "":
										updfile=str(prlist[i][0])
										updid=str(prlist[i][1])
										updver='[v'+str(prlist[i][6])+']'
								if prlist[i][5] == 'DLC':
									dlccount+=1
									if dlcid == "":
										dlcfile=str(prlist[i][0])
										dlcid=str(prlist[i][1])
										dlcver='[v'+str(prlist[i][6])+']'
								if 	basecount !=0:
									bctag=str(basecount)+'G'
								else:
									bctag=''
								if 	updcount !=0:
									if bctag != '':
										updtag='+'+str(updcount)+'U'
									else:
										updtag=str(updcount)+'U'
								else:
									updtag=''
								if 	dlccount !=0:
									if bctag != '' or updtag != '':
										dctag='+'+str(dlccount)+'D'
									else:
										dctag=str(dlccount)+'D'
								else:
									dctag=''
								ccount='('+bctag+updtag+dctag+')'
							if baseid != "":
								try:
									if basefile.endswith('.xci') or basefile.endswith('.xcz') :
										f = Fs.Xci(basefile)
									elif basefile.endswith('.nsp') or basefile.endswith('.nsz') :
										f = Fs.Nsp(basefile)
									ctitl=f.get_title(baseid,roman)
									f.flush()
									f.close()
									if ctitl=='DLC' or ctitl=='-':
										tnamefile=True
								except:
									tnamefile=True
								if tnamefile==True:
									ctitl=str(os.path.basename(os.path.abspath(basefile)))
									tid1=list()
									tid2=list()
									tid1=[pos for pos, char in enumerate(basefile) if char == '[']
									tid2=[pos for pos, char in enumerate(basefile) if char == ']']
									if len(tid1)>=len(tid2):
										lentlist=len(tid1)
									elif len(tid1)<len(tid2):
										lentlist=len(tid2)
									for i in range(lentlist):
										i1=tid1[i]
										i2=tid2[i]+1
										t=basefile[i1:i2]
										ctitl=ctitl.replace(t,'')
										ctitl=ctitl.replace('  ',' ')
									tid3=list()
									tid4=list()
									tid3=[pos for pos, char in enumerate(ctitl) if char == '(']
									tid4=[pos for pos, char in enumerate(ctitl) if char == ')']
									if len(tid3)>=len(tid4):
										lentlist=len(tid3)
									elif len(tid3)<len(tid4):
										lentlist=len(tid4)
									for i in range(lentlist):
										i3=tid3[i]
										i4=tid4[i]+1
										t=ctitl[i3:i4]
										ctitl=ctitl.replace(t,'')
										ctitl=ctitl.replace('  ',' ')
									tid5=list()
									tid5=[pos for pos, char in enumerate(ctitl) if char == '-']
									lentlist=len(tid5)
									for i in range(lentlist):
										i5=tid5[i]+1
										ctitl=ctitl[i5:]
										break
									ctitl=ctitl[:-4]
									if ctitl.endswith(' '):
										ctitl=ctitl[:-1]
									if ctitl.startswith(' '):
										ctitl=ctitl[1:]
							elif updid !="":
								try:
									if updfile.endswith('.xci') or updfile.endswith('.xcz') :
										f = Fs.Xci(updfile)
									elif updfile.endswith('.nsp') or updfile.endswith('.nsz') :
										f = Fs.Nsp(updfile)
									ctitl=f.get_title(updid,roman)
									f.flush()
									f.close()
									if ctitl=='DLC' or ctitl=='-':
										tnamefile=True
								except:
									tnamefile=True
								if tnamefile==True:
									ctitl=str(os.path.basename(os.path.abspath(updfile)))
									tid1=list()
									tid2=list()
									tid1=[pos for pos, char in enumerate(updfile) if char == '[']
									tid2=[pos for pos, char in enumerate(updfile) if char == ']']
									if len(tid1)>=len(tid2):
										lentlist=len(tid1)
									elif len(tid1)<len(tid2):
										lentlist=len(tid2)
									for i in range(lentlist):
										i1=tid1[i]
										i2=tid2[i]+1
										t=updfile[i1:i2]
										ctitl=ctitl.replace(t,'')
										ctitl=ctitl.replace('  ',' ')
									tid3=list()
									tid4=list()
									tid3=[pos for pos, char in enumerate(ctitl) if char == '(']
									tid4=[pos for pos, char in enumerate(ctitl) if char == ')']
									if len(tid3)>=len(tid4):
										lentlist=len(tid3)
									elif len(tid3)<len(tid4):
										lentlist=len(tid4)
									for i in range(lentlist):
										i3=tid3[i]
										i4=tid4[i]+1
										t=ctitl[i3:i4]
										ctitl=ctitl.replace(t,'')
										ctitl=ctitl.replace('  ',' ')
									tid5=list()
									tid5=[pos for pos, char in enumerate(ctitl) if char == '-']
									lentlist=len(tid5)
									for i in range(lentlist):
										i5=tid5[i]+1
										ctitl=ctitl[i5:]
										break
									ctitl=ctitl[:-4]
									if ctitl.endswith(' '):
										ctitl=ctitl[:-1]
									if ctitl.startswith(' '):
										ctitl=ctitl[1:]
							elif dlcid !="":
								try:
									ctitl=str(os.path.basename(os.path.abspath(dlcfile)))
									tid1=list()
									tid2=list()
									tid1=[pos for pos, char in enumerate(dlcfile) if char == '[']
									tid2=[pos for pos, char in enumerate(dlcfile) if char == ']']
									if len(tid1)>=len(tid2):
										lentlist=len(tid1)
									elif len(tid1)<len(tid2):
										lentlist=len(tid2)
									for i in range(lentlist):
										i1=tid1[i]
										i2=tid2[i]+1
										t=dlcfile[i1:i2]
										ctitl=ctitl.replace(t,'')
										ctitl=ctitl.replace('  ',' ')
									tid3=list()
									tid4=list()
									tid3=[pos for pos, char in enumerate(ctitl) if char == '(']
									tid4=[pos for pos, char in enumerate(ctitl) if char == ')']
									if len(tid3)>=len(tid4):
										lentlist=len(tid3)
									elif len(tid3)<len(tid4):
										lentlist=len(tid4)
									for i in range(lentlist):
										i3=tid3[i]
										i4=tid4[i]+1
										t=ctitl[i3:i4]
										ctitl=ctitl.replace(t,'')
										ctitl=ctitl.replace('  ',' ')
									tid5=list()
									tid5=[pos for pos, char in enumerate(ctitl) if char == '-']
									lentlist=len(tid5)
									for i in range(lentlist):
										i5=tid5[i]+1
										ctitl=ctitl[i5:]
										break
									ctitl=ctitl[:-4]
									if ctitl.endswith(' '):
										ctitl=ctitl[:-1]
									if ctitl.startswith(' '):
										ctitl=ctitl[1:]
								except:
									if dlcfile.endswith('.xci') or dlcfile.endswith('.xcz'):
										f = Fs.Xci(dlcfile)
									elif dlcfile.endswith('.nsp') or dlcfile.endswith('.nsz') :
										f = Fs.Nsp(dlcfile)
									ctitl=f.get_title(dlcid,roman)
									f.flush()
									f.close()
							else:
								ctitl='UNKNOWN'
							baseid='['+baseid.upper()+']'
							updid='['+updid.upper()+']'
							dlcid='['+dlcid.upper()+']'
							if ccount == '(1G)' or ccount == '(1U)' or ccount == '(1D)':
								ccount=''
							targetnormal=list()
							if baseid != "[]":
								if updver != "":
									endname=ctitl+' '+baseid+' '+updver+' '+ccount
									targetnormal.append([baseid[1:-1],updver[2:-1]])
								else:
									endname=ctitl+' '+baseid+' '+basever+' '+ccount
									targetnormal.append([baseid[1:-1],basever[2:-1]])
							elif updid != "[]":
								endname=ctitl+' '+updid+' '+updver+' '+ccount
								targetnormal.append([updid[1:-1],updver[2:-1]])
							else:
								endname=ctitl+' '+dlcid+' '+dlcver+' '+ccount
								targetnormal.append([dlcid[1:-1],dlcver[2:-1]])
							#print('Filename: '+endname)
						else:
							endname=str(f)
				endname = (re.sub(r'[\/\\\:\*\?]+', '', endname))
				endname = re.sub(r'[™©®`~^´ªº¢#£€¥$ƒ±¬½¼♡«»±•²‰œæÆ³☆<<>>|]', '', endname)
				endname = re.sub(r'[Ⅰ]', 'I', endname);endname = re.sub(r'[Ⅱ]', 'II', endname)
				endname = re.sub(r'[Ⅲ]', 'III', endname);endname = re.sub(r'[Ⅳ]', 'IV', endname)
				endname = re.sub(r'[Ⅴ]', 'V', endname);endname = re.sub(r'[Ⅵ]', 'VI', endname)
				endname = re.sub(r'[Ⅶ]', 'VII', endname);endname = re.sub(r'[Ⅷ]', 'VIII', endname)
				endname = re.sub(r'[Ⅸ]', 'IX', endname);endname = re.sub(r'[Ⅹ]', 'X', endname)
				endname = re.sub(r'[Ⅺ]', 'XI', endname);endname = re.sub(r'[Ⅻ]', 'XII', endname)
				endname = re.sub(r'[Ⅼ]', 'L', endname);endname = re.sub(r'[Ⅽ]', 'C', endname)
				endname = re.sub(r'[Ⅾ]', 'D', endname);endname = re.sub(r'[Ⅿ]', 'M', endname)
				endname = re.sub(r'[—]', '-', endname);endname = re.sub(r'[√]', 'Root', endname)
				endname = re.sub(r'[àâá@äå]', 'a', endname);endname = re.sub(r'[ÀÂÁÄÅ]', 'A', endname)
				endname = re.sub(r'[èêéë]', 'e', endname);endname = re.sub(r'[ÈÊÉË]', 'E', endname)
				endname = re.sub(r'[ìîíï]', 'i', endname);endname = re.sub(r'[ÌÎÍÏ]', 'I', endname)
				endname = re.sub(r'[òôóöø]', 'o', endname);endname = re.sub(r'[ÒÔÓÖØ]', 'O', endname)
				endname = re.sub(r'[ùûúü]', 'u', endname);endname = re.sub(r'[ÙÛÚÜ]', 'U', endname)
				endname = re.sub(r'[’]', "'", endname);endname = re.sub(r'[“”]', '"', endname)
				endname = re.sub(' {3,}', ' ',endname);re.sub(' {2,}', ' ',endname);
				try:
					endname = endname.replace("( ", "(");endname = endname.replace(" )", ")")
					endname = endname.replace("[ ", "[");endname = endname.replace(" ]", "]")
					endname = endname.replace("[ (", "[(");endname = endname.replace(") ]", ")]")
					endname = endname.replace("[]", "");endname = endname.replace("()", "")
					endname = endname.replace('" ','"');endname = endname.replace(' "','"')
					endname = endname.replace(" !", "!");endname = endname.replace(" ?", "?")
					endname = endname.replace("  ", " ");endname = endname.replace("  ", " ")
					endname = endname.replace('"', '');
					endname = endname.replace(')', ') ');endname = endname.replace(']', '] ')
					endname = endname.replace("[ (", "[(");endname = endname.replace(") ]", ")]")
					endname = endname.replace("  ", " ")
				except:pass
				if endname[-1]==' ':
					endname=endname[:-1]
				if fat=="fat32" and fx=="folder":
					tfname='filename.txt'
					tfname = os.path.join(ofolder, tfname)
					with open(tfname,"w", encoding='utf8') as tfile:
						tfile.write(endname)
				if 'nsp' in export:
					oflist=list()
					osizelist=list()
					totSize=0
					c=0
					# print(prlist)
					for i in range(len(prlist)):
						for j in prlist[i][4]:
							oflist.append(j[0])
							osizelist.append(j[1])
							totSize = totSize+j[1]
					nspheader=sq_tools.gen_nsp_header(oflist,osizelist)
					endname_x=endname+'.nsp'
					endfile = os.path.join(ofolder, str(endname_x))
					print('Filename: '+endname_x)
					#print(hx(nspheader))
					totSize = len(nspheader) + totSize
					#print(str(totSize))
					if totSize <= 4294901760:
						fat="exfat"
					if fat=="fat32":
						splitnumb=math.ceil(totSize/4294901760)
						index=0
						endfile=endfile[:-1]+str(index)
					if fx=="folder" and fat=="fat32":
						output_folder = os.path.join(ofolder, "archfolder")
						endfile = os.path.join(output_folder, "00")
						if not os.path.exists(output_folder):
							os.makedirs(output_folder)
					elif fx=="folder" and fat=="exfat":
						ext='.xml'
						if os.path.exists(afolder) and os.path.isdir(afolder):
							for dirpath, dirnames, filenames in os.walk(afolder):
								for filename in [f for f in filenames if f.endswith(ext.lower()) or f.endswith(ext.upper()) or f[:-1].endswith(ext.lower()) or f[:-1].endswith(ext.lower())]:
									filename= os.path.join(afolder,filename)
									shutil.move(filename,ofolder)
						shutil.rmtree(afolder, ignore_errors=True)
						
					v_drive, v_path = os.path.splitdrive(endfile)
					dsktotal, dskused, dskfree=disk_usage(str(v_drive))	
					if int(dskfree)<int(totSize):
<<<<<<< HEAD
						sys.exit("Warning disk space lower than required size. Program will exit")					
=======
						print("Warning disk space lower than required size. Program will exit")
						sys.exit()					
>>>>>>> 21bceb66
					t = tqdm(total=totSize, unit='B', unit_scale=True, leave=False)
					outf = open(endfile, 'w+b')
					t.write(tabs+'- Writing NSP header...')
					outf.write(nspheader)
					t.update(len(nspheader))
					c=c+len(nspheader)
					outf.close()
					for filepath in filelist:
						if filepath.endswith('.nsp') or filepath.endswith('.nsz'):
							try:
								f = Fs.Nsp(filepath)
								for file in oflist:
									if not file.endswith('xml'):
										endfile,index,c = f.append_content(endfile,file,buffer,t,fat,fx,c,index)
								f.flush()
								f.close()
							except BaseException as e:
								Print.error('Exception: ' + str(e))
					t.close()
				if 'xci' in export:
					endname_x=endname+'.xci'
					print('Filename: '+endname_x)
					endfile = os.path.join(ofolder, endname_x)
					oflist=list()
					osizelist=list()
					ototlist=list()
					totSize=0
					for i in range(len(prlist)):
						for j in prlist[i][4]:
							el=j[0]
							if el.endswith('.nca'):
								oflist.append(j[0])
								#print(j[0])
								totSize = totSize+j[1]
								#print(j[1])
							ototlist.append(j[0])
					sec_hashlist=list()
					GClist=list()
					# print(filelist)
					for filepath in filelist:
						if filepath.endswith('.nsp') or filepath.endswith('.nsz'):
							try:
								f = Fs.Nsp(filepath)
								for file in oflist:
									sha,size,gamecard=f.file_hash(file)
									if sha != False:
										sec_hashlist.append(sha)
										osizelist.append(size)
										GClist.append([file,gamecard])
								f.flush()
								f.close()
							except BaseException as e:
								Print.error('Exception: ' + str(e))
						if filepath.endswith('.xci') or filepath.endswith('.xcz'):
							try:
								f = Fs.Xci(filepath)
								for file in oflist:
									sha,size,gamecard=f.file_hash(file)
									if sha != False:
										sec_hashlist.append(sha)
										osizelist.append(size)
										GClist.append([file,gamecard])
								f.flush()
								f.close()
							except BaseException as e:
								Print.error('Exception: ' + str(e))
					# print(oflist)
					# print(osizelist)
					# print(sec_hashlist)
					if totSize <= 4294934528:
						fat="exfat"
					if fat=="fat32":
						splitnumb=math.ceil(totSize/4294934528)
						index=0
						endfile=endfile[:-1]+str(index)

					xci_header,game_info,sig_padding,xci_certificate,root_header,upd_header,norm_header,sec_header,rootSize,upd_multiplier,norm_multiplier,sec_multiplier=sq_tools.get_xciheader(oflist,osizelist,sec_hashlist)
					totSize=len(xci_header)+len(game_info)+len(sig_padding)+len(xci_certificate)+rootSize
					#print(hx(xci_header))
					#print(str(totSize))
					c=0
					v_drive, v_path = os.path.splitdrive(endfile)
					dsktotal, dskused, dskfree=disk_usage(str(v_drive))	
					if int(dskfree)<int(totSize):
<<<<<<< HEAD
						sys.exit("Warning disk space lower than required size. Program will exit")					
=======
						print("Warning disk space lower than required size. Program will exit")
						sys.exit()					
>>>>>>> 21bceb66
					t = tqdm(total=totSize, unit='B', unit_scale=True, leave=False)
					t.write(tabs+'- Writing XCI header...')
					outf = open(endfile, 'w+b')
					outf.write(xci_header)
					t.update(len(xci_header))
					c=c+len(xci_header)
					t.write(tabs+'- Writing XCI game info...')
					outf.write(game_info)
					t.update(len(game_info))
					c=c+len(game_info)
					t.write(tabs+'- Generating padding...')
					outf.write(sig_padding)
					t.update(len(sig_padding))
					c=c+len(sig_padding)
					t.write(tabs+'- Writing XCI certificate...')
					outf.write(xci_certificate)
					t.update(len(xci_certificate))
					c=c+len(xci_certificate)
					t.write(tabs+'- Writing ROOT HFS0 header...')
					outf.write(root_header)
					t.update(len(root_header))
					c=c+len(root_header)
					t.write(tabs+'- Writing UPDATE partition header...')
					t.write(tabs+'  Calculated multiplier: '+str(upd_multiplier))
					outf.write(upd_header)
					t.update(len(upd_header))
					c=c+len(upd_header)
					t.write(tabs+'- Writing NORMAL partition header...')
					t.write(tabs+'  Calculated multiplier: '+str(norm_multiplier))
					outf.write(norm_header)
					t.update(len(norm_header))
					c=c+len(norm_header)
					t.write(tabs+'- Writing SECURE partition header...')
					t.write(tabs+'  Calculated multiplier: '+str(sec_multiplier))
					outf.write(sec_header)
					t.update(len(sec_header))
					c=c+len(sec_header)
					outf.close()

					for filepath in filelist:
						if filepath.endswith('.nsp') or filepath.endswith('.nsz'):
							try:
								GC=False
								f = Fs.Nsp(filepath)
								for file in oflist:
									if not file.endswith('xml'):
										for i in range(len(GClist)):
											if GClist[i][0] == file:
												GC=GClist[i][1]
										endfile,index,c = f.append_clean_content(endfile,file,buffer,t,GC,vkeypatch,metapatch,RSV_cap,fat,fx,c,index,block=4294934528)
								f.flush()
								f.close()
							except BaseException as e:
								Print.error('Exception: ' + str(e))
						if filepath.endswith('.xci') or filepath.endswith('.xcz'):
							try:
								GC=False
								f = Fs.Xci(filepath)
								for file in oflist:
									if not file.endswith('xml'):
										for i in range(len(GClist)):
											if GClist[i][0] == file:
												GC=GClist[i][1]
										endfile,index,c = f.append_clean_content(endfile,file,buffer,t,GC,vkeypatch,metapatch,RSV_cap,fat,fx,c,index,block=4294934528)
								f.flush()
								f.close()
							except BaseException as e:
								Print.error('Exception: ' + str(e))
					t.close()
				if 'cnsp' in export:
					oflist=list()
					osizelist=list()
					ototlist=list()
					totSize=0
					c=0
					for i in range(len(prlist)):
						for j in prlist[i][4]:
							el=j[0]
							if el.endswith('.nca') or el.endswith('.xml'):
								oflist.append(j[0])
								#print(j[0])
								osizelist.append(j[1])
								totSize = totSize+j[1]
								#print(j[1])
							ototlist.append(j[0])
					nspheader=sq_tools.gen_nsp_header(oflist,osizelist)
					endname_x=endname+'[rr].nsp'
					print('Filename: '+endname_x)
					endfile = os.path.join(ofolder, endname_x)
					#print(endfile)
					#print(hx(nspheader))
					totSize = len(nspheader) + totSize
					if totSize <= 4294901760:
						fat="exfat"
					if fat=="fat32":
						splitnumb=math.ceil(totSize/4294901760)
						index=0
						endfile=endfile[:-1]+str(index)
					if fx=="folder" and fat=="fat32":
						output_folder = os.path.join(ofolder, "archfolder")
						endfile = os.path.join(output_folder, "00")
						if not os.path.exists(output_folder):
							os.makedirs(output_folder)
					elif fx=="folder" and fat=="exfat":
						ext='.xml'
						if os.path.exists(afolder) and os.path.isdir(afolder):
							for dirpath, dirnames, filenames in os.walk(afolder):
								for filename in [f for f in filenames if f.endswith(ext.lower()) or f.endswith(ext.upper()) or f[:-1].endswith(ext.lower()) or f[:-1].endswith(ext.lower())]:
									filename= os.path.join(afolder,filename)
									shutil.move(filename,ofolder)
						shutil.rmtree(afolder, ignore_errors=True)
					#print(str(totSize))
					v_drive, v_path = os.path.splitdrive(endfile)
					dsktotal, dskused, dskfree=disk_usage(str(v_drive))	
					if int(dskfree)<int(totSize):
<<<<<<< HEAD
						sys.exit("Warning disk space lower than required size. Program will exit")					
=======
						print("Warning disk space lower than required size. Program will exit")
						sys.exit()					
>>>>>>> 21bceb66
					t = tqdm(total=totSize, unit='B', unit_scale=True, leave=False)
					outf = open(endfile, 'w+b')
					t.write(tabs+'- Writing NSP header...')
					outf.write(nspheader)
					t.update(len(nspheader))
					c=c+len(nspheader)
					outf.close()
					for filepath in filelist:
						if filepath.endswith('.nsp') or filepath.endswith('.nsz'):
							try:
								f = Fs.Nsp(filepath)
								for file in oflist:
									if not file.endswith('xml'):
										endfile,index,c = f.append_clean_content(endfile,file,buffer,t,False,vkeypatch,metapatch,RSV_cap,fat,fx,c,index)
								f.flush()
								f.close()
							except BaseException as e:
								Print.error('Exception: ' + str(e))
						if filepath.endswith('.xci') or filepath.endswith('.xcz'):
							try:
								f = Fs.Xci(filepath)
								for file in oflist:
									if not file.endswith('xml'):
										endfile,index,c = f.append_clean_content(endfile,file,buffer,t,False,vkeypatch,metapatch,RSV_cap,fat,fx,c,index)
								f.flush()
								f.close()
							except BaseException as e:
								Print.error('Exception: ' + str(e))
					t.close()
			Status.close()
		# ...................................................
		# Direct Splitter
		# ...................................................

		if args.direct_splitter:

			if args.buffer:
				for input in args.buffer:
					try:
						buffer = input
					except BaseException as e:
						Print.error('Exception: ' + str(e))
			else:
				buffer = 65536

			if args.ofolder:
				for input in args.ofolder:
					try:
						ofolder = input
					except BaseException as e:
						Print.error('Exception: ' + str(e))
			else:
				for filepath in args.direct_splitter:
					dir=os.path.dirname(os.path.abspath(filepath))
					ofolder = os.path.join(dir, 'output')
			if args.fat:
				for input in args.fat:
					try:
						if input == "fat32":
							fat="fat32"
						else:
							fat="exfat"
					except BaseException as e:
						Print.error('Exception: ' + str(e))
			else:
				fat="exfat"
			if args.fexport:
				for input in args.fexport:
					try:
						if input == "files":
							fx="files"
						else:
							fx="folder"
					except BaseException as e:
						Print.error('Exception: ' + str(e))
			else:
				fx="files"

			if args.direct_splitter:
				if args.text_file:
					tfile=args.text_file
					with open(tfile,"r+", encoding='utf8') as filelist:
						filepath = filelist.readline()
						filepath=os.path.abspath(filepath.rstrip('\n'))
				else:
					for filepath in args.direct_splitter:
						filepath=filepath
				try:
					if str(args.nodecompress).lower() == "true":
						nodecompress=True
					else:
						nodecompress=False
				except:
					nodecompress=False
				if nodecompress==True:
					fat="exfat"
				if args.type:
					for input in args.type:
						if input == "xci" or input == "XCI":
							export='xci'
						elif input == "nsp" or input == "NSP":
							export='nsp'
						elif input == "both" or input == "BOTH":
							export='both'
						else:
							print ("Wrong Type!!!")
				else:
					if filepath.endswith('.nsp') or filepath.endswith('.nsz'):
						export='nsp'
					elif filepath.endswith('.xci') or filepath.endswith('.xcz'):
						export='xci'
					else:
						print ("Wrong Type!!!")
				if args.rename:
					for newname in args.rename:
						newname=newname+'.xxx'
						endfile = os.path.join(ofolder, newname)
				else:
					endfile=os.path.basename(os.path.abspath(filepath))
				if args.cskip=='False':
					cskip=False
				else:
					cskip=True

				if filepath.endswith(".nsp") or filepath.endswith('.nsz'):
					try:
						f = Fs.Nsp(filepath)
						f.sp_groupncabyid(buffer,ofolder,fat,fx,export,nodecompress)
						f.flush()
						f.close()
					except BaseException as e:
						Print.error('Exception: ' + str(e))
				if filepath.endswith(".xci") or filepath.endswith('.xcz'):
					try:
						f = Fs.Xci(filepath)
						f.sp_groupncabyid(buffer,ofolder,fat,fx,export,nodecompress)
						f.flush()
						f.close()
					except BaseException as e:
						Print.error('Exception: ' + str(e))
			Status.close()
		# ...................................................
		# Archive to nsp
		# ...................................................
		if sys.platform == 'win32':
			if args.archive and args.ifolder:
				indent = 1
				tabs = '\t' * indent
				if args.text_file:
					tfile=args.text_file
					with open(tfile,"r+", encoding='utf8') as tname:
						name = tname.readline()
						name=name+'.nsp'
					endfolder=args.archive
					endfolder = os.path.join(endfolder, name)
				else:
					endfolder=args.archive
				try:
					ruta = args.ifolder
					if not os.path.exists(endfolder):
						os.makedirs(endfolder)
					#print (ruta)
					#print (os.path.isdir(ruta))
					print (tabs+"Archiving to output folder...")
					if os.path.isdir(ruta) == True:
						for dirpath, dnames, fnames in os.walk(ruta):
							#print (fnames)
							for f in fnames:
								filepath = os.path.join(ruta, f)
								#print (f)
								#win32api.SetFileAttributes(filepath,win32con.FILE_ATTRIBUTE_NORMAL)
								shutil.move(filepath,endfolder)
					win32api.SetFileAttributes(endfolder,win32con.FILE_ATTRIBUTE_ARCHIVE)
				except BaseException as e:
					Print.error('Exception: ' + str(e))
			Status.close()
		# ...................................................
		# Join split files
		# ...................................................
		if args.joinfile:
			indent = 1
			tabs = '\t' * indent
			if args.ofolder:
				for input in args.ofolder:
					try:
						ofolder = input
					except BaseException as e:
						Print.error('Exception: ' + str(e))
			else:
				filepath = args.joinfile
				dir=os.path.dirname(os.path.abspath(filepath))
				ofolder = os.path.join(dir, 'output')
			if not os.path.exists(ofolder):
				os.makedirs(ofolder)
			if args.buffer:
				for input in args.buffer:
					try:
						buffer = input
					except BaseException as e:
						Print.error('Exception: ' + str(e))
			else:
				buffer = 65536
			if args.text_file:
				tfile=args.text_file
				with open(tfile,"r+", encoding='utf8') as filelist:
					filepath = filelist.readline()
					filepath=os.path.abspath(filepath.rstrip('\n'))
			else:
				for filepath in args.joinfile:
					filepath=filepath
			print(filepath)
			file_list=list()
			try:
				bname=os.path.basename(os.path.abspath(filepath))
				bn=''
				if bname != '00':
					bn=bname[:-4]
				if filepath.endswith(".xc0"):
					outname = bn+".xci"
					ender=".xc"
				elif filepath.endswith(".ns0"):
					outname = bn+".nsp"
					ender=".ns"
				elif filepath[-2:]=="00":
					outname = "output.nsp"
					ender="0"
				else:
					print ("Not valid file")
				outfile = os.path.join(ofolder, outname)
				#print (outfile)
				ruta=os.path.dirname(os.path.abspath(filepath))
				#print(ruta)
				for dirpath, dnames, fnames in os.walk(ruta):
					for f in fnames:
						check=f[-4:-1]
						#print(check)
						#print(ender)
						#print(bname[:-1])
						#print(f[:-1])
						if check==ender and bname[:-1]==f[:-1]:
							n=bname[-1];n=int(n)
							try:
								n=f[-1];n=int(n)
								n+=1
								fp = os.path.join(ruta, f)
								file_list.append(fp)
							except:	continue
				file_list.sort()
				#print(file_list)
			except BaseException as e:
				Print.error('Exception: ' + str(e))
			totSize = sum(os.path.getsize(file) for file in file_list)
			v_drive, v_path = os.path.splitdrive(outfile)
			dsktotal, dskused, dskfree=disk_usage(str(v_drive))	
			if int(dskfree)<int(totSize):
<<<<<<< HEAD
				sys.exit("Warning disk space lower than required size. Program will exit")				
=======
				print("Warning disk space lower than required size. Program will exit")
				sys.exit()				
>>>>>>> 21bceb66
			t = tqdm(total=totSize, unit='B', unit_scale=True, leave=False)
			t.write(tabs+'- Joining files...')
			index=0
			outf = open(outfile, 'wb')
			#print(file_list)
			for file in file_list:
				t.write(tabs+'- Appending: '+ file)
				outfile=file[:-1]+str(index)
				with open(outfile, 'rb') as inf:
					while True:
						data = inf.read(int(buffer))
						outf.write(data)
						t.update(len(data))
						outf.flush()
						if not data:
							break
				index+=1
			t.close()
			outf.close()
			Status.close()
		# ...................................................
		# ZIP
		# ...................................................
		if args.zippy and args.ifolder:
			indent = 1
			tabs = '\t' * indent
			try:
				outfile=args.zippy
				ruta = args.ifolder
				endfolder=os.path.dirname(os.path.abspath(outfile))
				if not os.path.exists(endfolder):
					os.makedirs(endfolder)
				print (tabs+"Packing zip...")
				if os.path.isdir(ruta) == True:
					for dirpath, dnames, fnames in os.walk(ruta):
						for f in fnames:
							filepath = os.path.join(ruta, f)
							with ZipFile(outfile, 'a') as zippy:
								fp = os.path.join(ruta, f)
								zippy.write(fp,f)
			except BaseException as e:
				Print.error('Exception: ' + str(e))
			Status.close()
# INFORMATION
		# ...................................................
		# Show file filelist
		# ...................................................
		if args.filelist:
			for filename in args.filelist:
				if filename.endswith('.nsp'):
					try:
						f = Fs.Nsp(filename, 'rb')
						f.print_file_list()
						f.flush()
						f.close()
					except BaseException as e:
						Print.error('Exception: ' + str(e))
				if filename.endswith('.xci'):
					try:
						f = Fs.factory(filename)
						f.open(filename, 'rb')
						f.print_file_list()
						f.flush()
						f.close()
					except BaseException as e:
						Print.error('Exception: ' + str(e))
			Status.close()
		# ...................................................
		# Show advance filelist
		# ...................................................
		if args.ADVfilelist:
			if args.ofolder:
				for var in args.ofolder:
					try:
						ofolder = var
					except BaseException as e:
						Print.error('Exception: ' + str(e))
			else:
				for filename in args.ADVfilelist:
					dir=os.path.dirname(os.path.abspath(filename))
					info='INFO'
					ofolder =os.path.join(dir,info)
			if not os.path.exists(ofolder):
				os.makedirs(ofolder)
			if args.text_file:
				tfile=args.text_file
				dir=os.path.dirname(os.path.abspath(tfile))
				if not os.path.exists(dir):
					os.makedirs(dir)
				err='badfiles.txt'
				errfile = os.path.join(dir, err)
				with open(tfile,"r+", encoding='utf8') as filelist:
					filename = filelist.readline()
					filename=os.path.abspath(filename.rstrip('\n'))
			else:
				for filename in args.ADVfilelist:
					filename=filename
			basename=str(os.path.basename(os.path.abspath(filename)))
			ofile=basename[:-4]+'-Fcontent.txt'
			infotext=os.path.join(ofolder, ofile)
			if filename.endswith('.nsp') or filename.endswith('.nsx') or filename.endswith('.nsz'):
				try:
					f = Fs.Nsp(filename, 'rb')
					feed=f.adv_file_list()
					f.flush()
					f.close()
					if not args.text_file:
						print('\n********************************************************')
						print('Do you want to print the information to a text file')
						print('********************************************************')
						i=0
						while i==0:
							print('Input "1" to print to text file')
							print('Input "2" to NOT print to text file\n')
							ck=input('Input your answer: ')
							if ck ==str(1):
								with open(infotext, 'w') as info:
									info.write(feed)
								i=1
							elif ck ==str(2):
								i=1
							else:
								print('WRONG CHOICE\n')
				except BaseException as e:
					Print.error('Exception: ' + str(e))
			if filename.endswith('.xci') or filename.endswith('.xcz'):
				try:
					f = Fs.factory(filename)
					f.open(filename, 'rb')
					feed=f.adv_file_list()
					f.flush()
					f.close()
					if not args.text_file:
						print('\n********************************************************')
						print('Do you want to print the information to a text file')
						print('********************************************************')
						i=0
						while i==0:
							print('Input "1" to print to text file')
							print('Input "2" to NOT print to text file\n')
							ck=input('Input your answer: ')
							if ck ==str(1):
								with open(infotext, 'w') as info:
									info.write(feed)
								i=1
							elif ck ==str(2):
								i=1
							else:
								print('WRONG CHOICE\n')
				except BaseException as e:
					Print.error('Exception: ' + str(e))
			Status.close()
		# ...................................................
		# Show advance filelist
		# ...................................................
		if args.ADVcontentlist:
			if args.ofolder:
				for var in args.ofolder:
					try:
						ofolder = var
					except BaseException as e:
						Print.error('Exception: ' + str(e))
			else:
				for filename in args.ADVcontentlist:
					dir=os.path.dirname(os.path.abspath(filename))
					info='INFO'
					ofolder =os.path.join(dir,info)
			if not os.path.exists(ofolder):
				os.makedirs(ofolder)
			if args.text_file:
				tfile=args.text_file
				dir=os.path.dirname(os.path.abspath(tfile))
				if not os.path.exists(dir):
					os.makedirs(dir)
				err='badfiles.txt'
				errfile = os.path.join(dir, err)
				with open(tfile,"r+", encoding='utf8') as filelist:
					filename = filelist.readline()
					filename=os.path.abspath(filename.rstrip('\n'))
			else:
				for filename in args.ADVcontentlist:
					filename=filename
			basename=str(os.path.basename(os.path.abspath(filename)))
			ofile=basename[:-4]+'_ID_content.txt'
			infotext=os.path.join(ofolder, ofile)
			if filename.endswith('.nsp') or filename.endswith('.nsx') or filename.endswith('.nsz'):
				try:
					f = Fs.Nsp(filename, 'rb')
					feed=f.adv_content_list()
					f.flush()
					f.close()
					if not args.text_file:
						print('\n********************************************************')
						print('Do you want to print the information to a text file')
						print('********************************************************')
						i=0
						while i==0:
							print('Input "1" to print to text file')
							print('Input "2" to NOT print to text file\n')
							ck=input('Input your answer: ')
							if ck ==str(1):
								with open(infotext, 'w') as info:
									info.write(feed)
								i=1
							elif ck ==str(2):
								i=1
							else:
								print('WRONG CHOICE\n')
				except BaseException as e:
					Print.error('Exception: ' + str(e))
			if filename.endswith('.xci') or filename.endswith('.xcz'):
				try:
					f = Fs.factory(filename)
					f.open(filename, 'rb')
					feed=f.adv_content_list()
					f.flush()
					f.close()
					if not args.text_file:
						print('\n********************************************************')
						print('Do you want to print the information to a text file')
						print('********************************************************')
						i=0
						while i==0:
							print('Input "1" to print to text file')
							print('Input "2" to NOT print to text file\n')
							ck=input('Input your answer: ')
							if ck ==str(1):
								with open(infotext, 'w') as info:
									info.write(feed)
								i=1
							elif ck ==str(2):
								i=1
							else:
								print('WRONG CHOICE\n')
				except BaseException as e:
					Print.error('Exception: ' + str(e))
			Status.close()
		# ...................................................
		# FW REQ INFO
		# ...................................................
		if args.fw_req:
			if args.translate:
				if str(args.translate).lower()=="true":
					trans=True
			else:
				trans=False
			if args.romanize:
				for val_ in args.romanize:
					roman=str(val_).upper()
					if roman == "FALSE":
						roman = False
					else:
						roman = True
			else:
				roman = True
			if args.ofolder:
				for var in args.ofolder:
					try:
						ofolder = var
					except BaseException as e:
						Print.error('Exception: ' + str(e))
			else:
				for filename in args.fw_req:
					dir=os.path.dirname(os.path.abspath(filename))
					info='INFO'
					ofolder =os.path.join(dir,info)
			if not os.path.exists(ofolder):
				os.makedirs(ofolder)
			if args.text_file:
				tfile=args.text_file
				dir=os.path.dirname(os.path.abspath(tfile))
				if not os.path.exists(dir):
					os.makedirs(dir)
				err='badfiles.txt'
				errfile = os.path.join(dir, err)
				with open(tfile,"r+", encoding='utf8') as filelist:
					filename = filelist.readline()
					filename=os.path.abspath(filename.rstrip('\n'))
			else:
				for filename in args.fw_req:
					filename=filename
			basename=str(os.path.basename(os.path.abspath(filename)))
			ofile=basename[:-4]+'-fwinfo.txt'
			infotext=os.path.join(ofolder, ofile)
			if filename.endswith('.nsp') or filename.endswith('.nsx') or filename.endswith('.nsz'):
				try:
					f = Fs.Nsp(filename, 'rb')
					feed=f.print_fw_req(trans,roma=roman)
					f.flush()
					f.close()
					if not args.text_file:
						print('\n********************************************************')
						print('Do you want to print the information to a text file')
						print('********************************************************')
						i=0
						while i==0:
							print('Input "1" to print to text file')
							print('Input "2" to NOT print to text file\n')
							ck=input('Input your answer: ')
							if ck ==str(1):
								with open(infotext, 'w') as info:
									info.write(feed)
								i=1
							elif ck ==str(2):
								i=1
							else:
								print('WRONG CHOICE\n')
				except BaseException as e:
					Print.error('Exception: ' + str(e))
			if filename.endswith('.xci') or filename.endswith('.xcz'):
				try:
					f = Fs.factory(filename)
					f.open(filename, 'rb')
					feed=f.print_fw_req(trans,roma=roman)
					f.flush()
					f.close()
					if not args.text_file:
						print('\n********************************************************')
						print('Do you want to print the information to a text file')
						print('********************************************************')
						i=0
						while i==0:
							print('Input "1" to print to text file')
							print('Input "2" to NOT print to text file\n')
							ck=input('Input your answer: ')
							if ck ==str(1):
								with open(infotext, 'w') as info:
									info.write(feed)
								i=1
							elif ck ==str(2):
								i=1
							else:
								print('WRONG CHOICE\n')
				except BaseException as e:
					Print.error('Exception: ' + str(e))
			Status.close()
		# ...................................................
		# XCI HEADER
		# ...................................................
		if args.Read_xci_head:
			for filename in args.Read_xci_head:
				if filename.endswith('.xci'):
					try:
						f = Fs.factory(filename)
						f.open(filename, 'rb')
						f.print_head()
						f.flush()
						f.close()
					except BaseException as e:
						Print.error('Exception: ' + str(e))
			Status.close()
		# ...................................................
		# ADD CONTENT TO DATABASE
		# ...................................................
		if args.addtodb:
			if args.romanize:
				for input in args.romanize:
					roman=str(input).upper()
					if roman == "FALSE":
						roman = False
					else:
						roman = True
			else:
				roman = True
			if args.db_file:
				outfile=args.db_file
				dir=os.path.dirname(os.path.abspath(outfile))
				err='errorlog.txt'
				errfile = os.path.join(dir, err)
			else:
				for filename in args.addtodb:
					dir=os.path.dirname(os.path.abspath(filename))
					ofolder = os.path.join(dir, 'output')
					outname='nutdb.txt'
					outfile = os.path.join(ofolder, outname)
					err='errorlog.txt'
					errfile = os.path.join(ofolder, outname)
					if not os.path.exists(ofolder):
						os.makedirs(ofolder)
			if args.dbformat:
				for input in args.dbformat:
					input=str(input).lower()
					if input == "nutdb":
						outdb = "nutdb"
					elif input == "keyless":
						outdb = "keyless"
					elif input == "simple":
						outdb = "simple"
					elif input == "extended":
						outdb = "extended"
					else:
						outdb = "all"
			else:
				outdb = "extended"
			if args.addtodb:
				if args.text_file:
					tfile=args.text_file
					with open(tfile,"r+", encoding='utf8') as filelist:
						filename = filelist.readline()
						filename=os.path.abspath(filename.rstrip('\n'))
				else:
					for filename in args.addtodb:
						filename=filename
				if (filename.lower()).endswith('.nsp') or (filename.lower()).endswith('.nsx') or (filename.lower()).endswith('.nsz'):
					try:
						infile=r''
						infile+=filename
						f = Fs.Nsp(filename, 'rb')
						f.addtodb(outfile,outdb,roman)
						f.flush()
						f.close()
					except BaseException as e:
						Print.error('Exception: ' + str(e))
						with open(errfile, 'a') as errfile:
							now=datetime.now()
							date=now.strftime("%x")+". "+now.strftime("%X")
							errfile.write(date+' Error in "ADD TO DATABASE" function:'+'\n')
							errfile.write("Route "+str(filename)+'\n')
							errfile.write('- Exception: ' + str(e)+ '\n')
				if (filename.lower()).endswith('.xci') or (filename.lower()).endswith('.xcz'):
					try:
						infile=r''
						infile+=filename
						f = Fs.factory(filename)
						f.open(filename, 'rb')
						f.addtodb(outfile,outdb,roman)
						f.flush()
						f.close()
					except BaseException as e:
						Print.error('Exception: ' + str(e))
						with open(errfile, 'a') as errfile:
							now=datetime.now()
							date=now.strftime("%x")+". "+now.strftime("%X")
							errfile.write(date+' Error in "ADD TO DATABASE" function:'+'\n')
							errfile.write("Route "+str(filename)+'\n')
							errfile.write('- Exception: ' + str(e)+ '\n')

		#parser.add_argument('-nscdb_new', '--addtodb_new', nargs='+', help='Adds content to database')
		if args.addtodb_new:
			if args.translate:
				if str(args.translate).lower()=="true":
					trans=True
			else:
				trans=False
			if args.db_file:
				DBfile=args.db_file
				if args.text_file:
					tfile=args.text_file
					with open(tfile,"r+", encoding='utf8') as filelist:
						filename = filelist.readline()
						filename=os.path.abspath(filename.rstrip('\n'))
				else:
					for filename in args.addtodb_new:
						filename=filename
				if (filename.lower()).endswith('.nsp') or (filename.lower()).endswith('.nsx') or (filename.lower()).endswith('.nsz'):
					try:
						f = Fs.Nsp(filename, 'rb')
						f.Incorporate_to_permaDB(DBfile,trans)
					except BaseException as e:
						Print.error('Exception: ' + str(e))
				if (filename.lower()).endswith('.xci') or (filename.lower()).endswith('.xcz'):
					try:
						f = Fs.Xci(filename)
						f.Incorporate_to_permaDB(DBfile,trans)
					except BaseException as e:
						Print.error('Exception: ' + str(e))
			Status.close()
		# ...................................................
		# Show info
		# ...................................................
		if args.info:
			print(str(len(args.info)))
			if re.search(r'^[A-Fa-f0-9]+$', args.info.strip(), re.I | re.M | re.S):
				Print.info('%s version = %s' % (args.info.upper(), CDNSP.get_version(args.info.lower())))
			else:
				f = Fs.factory(args.info)
				f.open(args.info, 'r+b')
				f.printInfo()
				'''
				for i in f.cnmt():
					for j in i:
						Print.info(j._path)
						j.rewind()
						buf = j.read()
						Hex.dump(buf)
						j.seek(0x28)
						#j.writeInt64(0)
						Print.info('min: ' + str(j.readInt64()))
				#f.flush()
				#f.close()
				'''
			Status.close()
		# ...................................................
		# Read ncap inside nsp or xci
		# ...................................................

		if args.Read_nacp:
			if args.romanize:
				for val_ in args.romanize:
					roman=str(val_).upper()
					if roman == "FALSE":
						roman = False
					else:
						roman = True
			else:
				roman = True
			if args.ofolder:
				for var in args.ofolder:
					try:
						ofolder = var
					except BaseException as e:
						Print.error('Exception: ' + str(e))
			else:
				for filename in args.Read_nacp:
					dir=os.path.dirname(os.path.abspath(filename))
					info='INFO'
					ofolder =os.path.join(dir,info)
			if not os.path.exists(ofolder):
				os.makedirs(ofolder)
			if args.text_file:
				tfile=args.text_file
				dir=os.path.dirname(os.path.abspath(tfile))
				if not os.path.exists(dir):
					os.makedirs(dir)
				err='badfiles.txt'
				errfile = os.path.join(dir, err)
				with open(tfile,"r+", encoding='utf8') as filelist:
					filename = filelist.readline()
					filename=os.path.abspath(filename.rstrip('\n'))
			else:
				for filename in args.Read_nacp:
					filename=filename
			basename=str(os.path.basename(os.path.abspath(filename)))
			ofile=basename[:-4]+'-nacp.txt'
			infotext=os.path.join(ofolder, ofile)
			if filename.endswith('.nsp') or filename.endswith('.nsx') or filename.endswith('.nsz'):
				try:
					f = Fs.Nsp(filename, 'rb')
					feed=f.read_nacp(roma=roman)
					f.flush()
					f.close()
					if not args.text_file:
						print('\n********************************************************')
						print('Do you want to print the information to a text file')
						print('********************************************************')
						i=0
						while i==0:
							print('Input "1" to print to text file')
							print('Input "2" to NOT print to text file\n')
							ck=input('Input your answer: ')
							if ck ==str(1):
								with open(infotext, 'w') as info:
									info.write(feed)
								i=1
							elif ck ==str(2):
								i=1
							else:
								print('WRONG CHOICE\n')
				except BaseException as e:
					Print.error('Exception: ' + str(e))
			if filename.endswith('.xci') or filename.endswith('.xcz'):
				try:
					f = Fs.factory(filename)
					f.open(filename, 'rb')
					feed=f.read_nacp(roma=roman)
					f.flush()
					f.close()
					if not args.text_file:
						print('\n********************************************************')
						print('Do you want to print the information to a text file')
						print('********************************************************')
						i=0
						while i==0:
							print('Input "1" to print to text file')
							print('Input "2" to NOT print to text file\n')
							ck=input('Input your answer: ')
							if ck ==str(1):
								with open(infotext, 'w') as info:
									info.write(feed)
								i=1
							elif ck ==str(2):
								i=1
							else:
								print('WRONG CHOICE\n')
				except BaseException as e:
					Print.error('Exception: ' + str(e))
			if filename.endswith('.nca'):
				try:
					f = Fs.Nca(filename, 'rb')
					if 	str(f.header.contentType) == 'Content.CONTROL':
						feed=f.read_nacp()
						f.flush()
						f.close()
					else:
						basename=str(os.path.basename(os.path.abspath(filename)))
						basename=basename.lower()
						feed=''
						message=basename+' is not a TYPE CONTROL NCA';print(message);feed+=message+'\n'
					if not args.text_file:
						print('\n********************************************************')
						print('Do you want to print the information to a text file')
						print('********************************************************')
						i=0
						while i==0:
							print('Input "1" to print to text file')
							print('Input "2" to NOT print to text file\n')
							ck=input('Input your answer: ')
							if ck ==str(1):
								with open(infotext, 'w') as info:
									info.write(feed)
								i=1
							elif ck ==str(2):
								i=1
							else:
								print('WRONG CHOICE\n')
				except BaseException as e:
					Print.error('Exception: ' + str(e))
			Status.close()
		# ...................................................
		# Read ncap inside nsp or xci
		# ...................................................

		if args.Read_icon:
			for filename in args.Read_icon:
				filename=filename
			if filename.endswith('.nsp') or filename.endswith('.nsx'):
				try:
					files_list=sq_tools.ret_nsp_offsets(filename)
					f = Fs.Nsp(filename, 'rb')
					f.icon_info(files_list)
					f.flush()
					f.close()
				except BaseException as e:
					Print.error('Exception: ' + str(e))
			if filename.endswith('.xci'):
				try:
					files_list=sq_tools.ret_xci_offsets(filename)
					f = Fs.Xci(filename)
					f.icon_info(files_list)
					f.flush()
					f.close()
				except BaseException as e:
					Print.error('Exception: ' + str(e))
			Status.close()

		# ......................................................................
		# Raw extraction. For cases when a file is bad and triggers a exception
		# ......................................................................

		if args.raw_extraction:
			if args.buffer:
				for var in args.buffer:
					try:
						buffer = var
					except BaseException as e:
						Print.error('Exception: ' + str(e))
			else:
				buffer = 65536
			ofolder=False
			if args.ofolder:
				for input in args.ofolder:
					try:
						ofolder = input
					except BaseException as e:
						Print.error('Exception: ' + str(e))
			if not os.path.exists(ofolder):
				os.makedirs(ofolder)
			if args.text_file:
				tfile=args.text_file
				with open(tfile,"r+", encoding='utf8') as filelist:
					filename = filelist.readline()
					filename=os.path.abspath(filename.rstrip('\n'))
					if ofolder != False:
						dir=ofolder
					else:
						dir=os.path.dirname(os.path.abspath(filename))
					basename=str(os.path.basename(os.path.abspath(filename)))
					basename=basename[:-4]
					ofolder =os.path.join(dir, basename)
			else:
				for filename in args.raw_extraction:
					if ofolder != False:
						dir=ofolder
					else:
						dir=os.path.dirname(os.path.abspath(filename))
					basename=str(os.path.basename(os.path.abspath(filename)))
					basename=basename[:-4]
					ofolder =os.path.join(dir, basename)
			if not os.path.exists(ofolder):
				os.makedirs(ofolder)
			test=filename.lower()
			if test.endswith('.nsp') or test.endswith('.nsx') or test.endswith('.nsz'):
				try:
					files_list=sq_tools.ret_nsp_offsets(filename,32)
					for i in range(len(files_list)):
						#print(files_list[i][0])
						#print(files_list[i][1])
						#print(files_list[i][2])
						off1=files_list[i][1]
						off2=files_list[i][2]
						filepath = os.path.join(ofolder, files_list[i][0])
						fp = open(filepath, 'w+b')
						s=files_list[i][3]
						if int(buffer)>s:
							buf=s
						else:
							buf=buffer
						#print(filepath)
						v_drive, v_path = os.path.splitdrive(filename)
						dsktotal, dskused, dskfree=disk_usage(str(v_drive))	
						if int(dsktotal)>int(s):
<<<<<<< HEAD
							sys.exit("Warning disk space lower than required size. Program will exit")							
=======
							print("Warning disk space lower than required size. Program will exit")
							sys.exit()							
>>>>>>> 21bceb66
						t = tqdm(total=s, unit='B', unit_scale=True, leave=False)
						with open(filename, 'r+b') as f:
							f.seek(off1)
							c=0
							t.write(tabs+'Copying: ' + str(files_list[i][0]))
							for data in iter(lambda: f.read(int(buf)), ""):
								fp.write(data)
								fp.flush()
								c=len(data)+c
								t.update(len(data))
								if c+int(buf)>s:
									if (s-c)<0:
										t.close()
										fp.close()
										break
									data=f.read(s-c)
									fp.write(data)
									t.update(len(data))
									t.close()
									fp.close()
									break
								if not data:
									t.close()
									fp.close()
									break
				except BaseException as e:
					Print.error('Exception: ' + str(e))
			elif test.endswith('.xci') or test.endswith('.xcz'):
				try:
					files_list=sq_tools.ret_xci_offsets(filename,32)
					#print(files_list)
					for i in range(len(files_list)):
						#print(files_list[i][0])
						#print(files_list[i][1])
						#print(files_list[i][2])
						off1=files_list[i][1]
						off2=files_list[i][2]
						filepath = os.path.join(ofolder, files_list[i][0])
						fp = open(filepath, 'w+b')
						s=files_list[i][3]
						if int(buffer)>s:
							buf=s
						else:
							buf=buffer
						#print(filepath)
						v_drive, v_path = os.path.splitdrive(filename)
						dsktotal, dskused, dskfree=disk_usage(str(v_drive))	
						if int(dsktotal)>int(s):
<<<<<<< HEAD
							sys.exit("Warning disk space lower than required size. Program will exit")					
=======
							print("Warning disk space lower than required size. Program will exit")
							sys.exit()					
>>>>>>> 21bceb66
						t = tqdm(total=s, unit='B', unit_scale=True, leave=False)
						with open(filename, 'r+b') as f:
							f.seek(off1)
							c=0
							t.write(tabs+'Copying: ' + str(files_list[i][0]))
							for data in iter(lambda: f.read(int(buf)), ""):
								fp.write(data)
								fp.flush()
								c=len(data)+c
								t.update(len(data))
								if c+int(buf)>s:
									if (s-c)<0:
										t.close()
										fp.close()
										break
									data=f.read(s-c)
									fp.write(data)
									t.update(len(data))
									t.close()
									fp.close()
									break
								if not data:
									t.close()
									fp.close()
									break
				except BaseException as e:
					Print.error('Exception: ' + str(e))
			Status.close()
		# ..........................................................................
		# NCA_FILE_EXTACTION. EXTRACT FILES PACKED IN NCA FROM NSP\XCI\NCA
		# ..........................................................................

		if args.nca_file_extraction:
			if args.buffer:
				for var in args.buffer:
					try:
						buffer = var
					except BaseException as e:
						Print.error('Exception: ' + str(e))
			else:
				buffer = 65536
			ofolder=False
			if args.ofolder:
				for input in args.ofolder:
					try:
						ofolder = input
					except BaseException as e:
						Print.error('Exception: ' + str(e))
			if not os.path.exists(ofolder):
				os.makedirs(ofolder)
			if args.text_file:
				tfile=args.text_file
				with open(tfile,"r+", encoding='utf8') as filelist:
					filename = filelist.readline()
					filename=os.path.abspath(filename.rstrip('\n'))
					if ofolder != False:
						dir=ofolder
					else:
						dir=os.path.dirname(os.path.abspath(filename))
					basename=str(os.path.basename(os.path.abspath(filename)))
					basename=basename[:-4]
					ofolder =os.path.join(dir, basename)
			else:
				for filename in args.nca_file_extraction:
					if ofolder != False:
						dir=ofolder
					else:
						dir=os.path.dirname(os.path.abspath(filename))
					basename=str(os.path.basename(os.path.abspath(filename)))
					basename=basename[:-4]
					ofolder =os.path.join(dir, basename)
			if not os.path.exists(ofolder):
				os.makedirs(ofolder)
			if filename.endswith('.nsp'):
				try:
					files_list=sq_tools.ret_nsp_offsets(filename)
					f = Fs.Nsp(filename, 'rb')
					f.extract_nca(ofolder,files_list,buffer)
					f.flush()
					f.close()
				except BaseException as e:
					Print.error('Exception: ' + str(e))
			if filename.endswith('.xci'):
				try:
					files_list=sq_tools.ret_xci_offsets(filename)
					f = Fs.Xci(filename)
					f.extract_nca(ofolder,files_list,buffer)
					f.flush()
					f.close()
				except BaseException as e:
					Print.error('Exception: ' + str(e))
			Status.close()
		# ...........................................................................
		# NCA_2_PLAINTEXT. EXTRACT OR CONVERT NCA FILES TO PLAINTEXT FROM NSP\XCI\NCA
		# ...........................................................................

		if args.extract_plain_nca:
			if args.buffer:
				for var in args.buffer:
					try:
						buffer = var
					except BaseException as e:
						Print.error('Exception: ' + str(e))
			else:
				buffer = 65536
			ofolder=False
			if args.ofolder:
				for input in args.ofolder:
					try:
						ofolder = input
					except BaseException as e:
						Print.error('Exception: ' + str(e))
			if not os.path.exists(ofolder):
				os.makedirs(ofolder)
			if args.text_file:
				tfile=args.text_file
				with open(tfile,"r+", encoding='utf8') as filelist:
					filename = filelist.readline()
					filename=os.path.abspath(filename.rstrip('\n'))
					if ofolder != False:
						dir=ofolder
					else:
						dir=os.path.dirname(os.path.abspath(filename))
					basename=str(os.path.basename(os.path.abspath(filename)))
					basename=basename[:-4]
					ofolder =os.path.join(dir, basename)
			else:
				for filename in args.extract_plain_nca:
					if ofolder != False:
						dir=ofolder
					else:
						dir=os.path.dirname(os.path.abspath(filename))
					basename=str(os.path.basename(os.path.abspath(filename)))
					basename=basename[:-4]
					ofolder =os.path.join(dir, basename)
			if not os.path.exists(ofolder):
				os.makedirs(ofolder)
			if filename.endswith('.nsp'):
				try:
					files_list=sq_tools.ret_nsp_offsets(filename)
					f = Fs.Nsp(filename, 'rb')
					f.copy_as_plaintext(ofolder,files_list,buffer)
					f.flush()
					f.close()
				except BaseException as e:
					Print.error('Exception: ' + str(e))
			if filename.endswith('.xci'):
				try:
					files_list=sq_tools.ret_xci_offsets(filename)
					#print(files_list)
					f = Fs.Xci(filename)
					f.copy_as_plaintext(ofolder,files_list,buffer)
					f.flush()
					f.close()
				except BaseException as e:
					Print.error('Exception: ' + str(e))
			Status.close()

		# ...........................................................................
		# Read npdm from inside nsp or xci
		# ...........................................................................

		if args.Read_npdm:
			if args.ofolder:
				for var in args.ofolder:
					try:
						ofolder = var
					except BaseException as e:
						Print.error('Exception: ' + str(e))
			else:
				for filename in args.Read_npdm:
					dir=os.path.dirname(os.path.abspath(filename))
					info='INFO'
					ofolder =os.path.join(dir,info)
			if not os.path.exists(ofolder):
				os.makedirs(ofolder)
			if args.text_file:
				tfile=args.text_file
				dir=os.path.dirname(os.path.abspath(tfile))
				if not os.path.exists(dir):
					os.makedirs(dir)
				err='badfiles.txt'
				errfile = os.path.join(dir, err)
				with open(tfile,"r+", encoding='utf8') as filelist:
					filename = filelist.readline()
					filename=os.path.abspath(filename.rstrip('\n'))
			else:
				for filename in args.Read_npdm:
					filename=filename
			basename=str(os.path.basename(os.path.abspath(filename)))
			ofile=basename[:-4]+'-npdm.txt'
			infotext=os.path.join(ofolder, ofile)
			if filename.endswith(".nsp"):
				try:
					files_list=sq_tools.ret_nsp_offsets(filename)
					f = Fs.Nsp(filename, 'rb')
					feed=f.read_npdm(files_list)
					f.flush()
					f.close()
					if not args.text_file:
						print('\n********************************************************')
						print('Do you want to print the information to a text file')
						print('********************************************************')
						i=0
						while i==0:
							print('Input "1" to print to text file')
							print('Input "2" to NOT print to text file\n')
							ck=input('Input your answer: ')
							if ck ==str(1):
								with open(infotext, 'w') as info:
									info.write(feed)
								i=1
							elif ck ==str(2):
								i=1
							else:
								print('WRONG CHOICE\n')
				except BaseException as e:
					Print.error('Exception: ' + str(e))
			if filename.endswith(".xci"):
				try:
					files_list=sq_tools.ret_xci_offsets(filename)
					f = Fs.Xci(filename)
					feed=f.read_npdm(files_list)
					f.flush()
					f.close()
					if not args.text_file:
						print('\n********************************************************')
						print('Do you want to print the information to a text file')
						print('********************************************************')
						i=0
						while i==0:
							print('Input "1" to print to text file')
							print('Input "2" to NOT print to text file\n')
							ck=input('Input your answer: ')
							if ck ==str(1):
								with open(infotext, 'w') as info:
									info.write(feed)
								i=1
							elif ck ==str(2):
								i=1
							else:
								print('WRONG CHOICE\n')
				except BaseException as e:
					Print.error('Exception: ' + str(e))
			Status.close()
		# ...................................................
		# Read cnmt inside nsp or xci
		# ...................................................

		if args.Read_cnmt:
			if args.ofolder:
				for var in args.ofolder:
					try:
						ofolder = var
					except BaseException as e:
						Print.error('Exception: ' + str(e))
			else:
				for filename in args.Read_cnmt:
					dir=os.path.dirname(os.path.abspath(filename))
					info='INFO'
					ofolder =os.path.join(dir,info)
			if not os.path.exists(ofolder):
				os.makedirs(ofolder)
			if args.text_file:
				tfile=args.text_file
				dir=os.path.dirname(os.path.abspath(tfile))
				if not os.path.exists(dir):
					os.makedirs(dir)
				err='badfiles.txt'
				errfile = os.path.join(dir, err)
				with open(tfile,"r+", encoding='utf8') as filelist:
					filename = filelist.readline()
					filename=os.path.abspath(filename.rstrip('\n'))
			else:
				for filename in args.Read_cnmt:
					filename=filename
			basename=str(os.path.basename(os.path.abspath(filename)))
			ofile=basename[:-4]+'-meta.txt'
			infotext=os.path.join(ofolder, ofile)
			if filename.endswith('.nsp') or filename.endswith('.nsx') or filename.endswith('.nsz'):
				try:
					f = Fs.Nsp(filename, 'rb')
					feed=f.read_cnmt()
					f.flush()
					f.close()
					if not args.text_file:
						print('\n********************************************************')
						print('Do you want to print the information to a text file')
						print('********************************************************')
						i=0
						while i==0:
							print('Input "1" to print to text file')
							print('Input "2" to NOT print to text file\n')
							ck=input('Input your answer: ')
							if ck ==str(1):
								with open(infotext, 'w') as info:
									info.write(feed)
								i=1
							elif ck ==str(2):
								i=1
							else:
								print('WRONG CHOICE\n')
				except BaseException as e:
					Print.error('Exception: ' + str(e))
			if filename.endswith('.xci') or filename.endswith('.xcz'):
				try:
					f = Fs.factory(filename)
					f.open(filename, 'rb')
					feed=f.read_cnmt()
					f.flush()
					f.close()
					if not args.text_file:
						print('\n********************************************************')
						print('Do you want to print the information to a text file')
						print('********************************************************')
						i=0
						while i==0:
							print('Input "1" to print to text file')
							print('Input "2" to NOT print to text file\n')
							ck=input('Input your answer: ')
							if ck ==str(1):
								with open(infotext, 'w') as info:
									info.write(feed)
								i=1
							elif ck ==str(2):
								i=1
							else:
								print('WRONG CHOICE\n')
				except BaseException as e:
					Print.error('Exception: ' + str(e))
			if filename.endswith('.nca'):
				try:
					f = Fs.Nca(filename, 'rb')
					if 	str(f.header.contentType) == 'Content.META':
						feed=f.read_cnmt()
						f.flush()
						f.close()
					else:
						basename=str(os.path.basename(os.path.abspath(filename)))
						basename=basename.lower()
						feed=''
						message=basename+' is not a TYPE META NCA';print(message);feed+=message+'\n'
					if not args.text_file:
						print('\n********************************************************')
						print('Do you want to print the information to a text file')
						print('********************************************************')
						i=0
						while i==0:
							print('Input "1" to print to text file')
							print('Input "2" to NOT print to text file\n')
							ck=input('Input your answer: ')
							if ck ==str(1):
								with open(infotext, 'w') as info:
									info.write(feed)
								i=1
							elif ck ==str(2):
								i=1
							else:
								print('WRONG CHOICE\n')
				except BaseException as e:
					Print.error('Exception: ' + str(e))
			Status.close()
		# ...................................................
		# Change Required System Version in a nca file
		# ...................................................
		if args.patchversion:
			for input in args.patchversion:
				try:
					number = input
				except BaseException as e:
					Print.error('Exception: ' + str(e))
			else:
				number = 336592896
		if args.set_cnmt_RSV:
			for filename in args.set_cnmt_RSV:
				if filename.endswith('.nca'):
					try:
						f = Fs.Nca(filename, 'r+b')
						f.write_req_system(number)
						f.flush()
						f.close()
						############################
						f = Fs.Nca(filename, 'r+b')
						sha=f.calc_pfs0_hash()
						f.flush()
						f.close()
						f = Fs.Nca(filename, 'r+b')
						f.set_pfs0_hash(sha)
						f.flush()
						f.close()
						############################
						f = Fs.Nca(filename, 'r+b')
						sha2=f.calc_htable_hash()
						f.flush()
						f.close()
						f = Fs.Nca(filename, 'r+b')
						f.header.set_htable_hash(sha2)
						f.flush()
						f.close()
						########################
						f = Fs.Nca(filename, 'r+b')
						sha3=f.header.calculate_hblock_hash()
						f.flush()
						f.close()
						f = Fs.Nca(filename, 'r+b')
						f.header.set_hblock_hash(sha3)
						f.flush()
						f.close()
						########################
						with open(filename, 'r+b') as file:
							nsha=sha256(file.read()).hexdigest()
						newname=nsha[:32] + '.cnmt.nca'
						Print.info('New name: ' + newname )
						dir=os.path.dirname(os.path.abspath(filename))
						newpath =os.path.join(dir, newname)
						os.rename(filename, newpath)
					except BaseException as e:
						Print.error('Exception: ' + str(e))
				if filename.endswith('.nsp'):
					try:
						f = Fs.Nsp(filename, 'r+b')
						f.metapatcher(number)
						f.flush()
						f.close()
					except BaseException as e:
						Print.error('Exception: ' + str(e))
		Status.close()

		#parser.add_argument('--set_cnmt_titleid', nargs='+', help='Changes cnmt.nca titleid')
		if args.set_cnmt_titleid:
			filename=args.set_cnmt_titleid[0]
			value=args.set_cnmt_titleid[1]
			if filename.endswith('.nca'):
				try:
					f = Fs.Nca(filename, 'r+b')
					f.header.setTitleID(value)
					print(hx(f.header.getTitleID()))
					f.flush()
					f.close()
					############################
					f = Fs.Nca(filename, 'r+b')
					f.write_cnmt_titleid(value)
					#print(hx(f.get_cnmt_titleid()))
					f.flush()
					f.close()
					############################
					f = Fs.Nca(filename, 'r+b')
					#f.write_cnmt_titleid(value)
					print(hx(f.get_cnmt_titleid()))
					f.flush()
					f.close()
					############################
					f = Fs.Nca(filename, 'r+b')
					sha=f.calc_pfs0_hash()
					Print.info(tabs + '- Calculated hash from pfs0: ')
					Print.info(tabs +'  + '+ str(hx(sha)))
					f.flush()
					f.close()
					f = Fs.Nca(filename, 'r+b')
					f.set_pfs0_hash(sha)
					f.flush()
					f.close()
					############################
					f = Fs.Nca(filename, 'r+b')
					sha2=f.calc_htable_hash()
					Print.info(tabs + '- Calculated hash from pfs0: ')
					Print.info(tabs +'  + '+ str(hx(sha2)))
					f.flush()
					f.close()
					f = Fs.Nca(filename, 'r+b')
					f.header.set_htable_hash(sha2)
					f.flush()
					f.close()
					########################
					f = Fs.Nca(filename, 'r+b')
					sha3=f.header.calculate_hblock_hash()
					Print.info(tabs + '- Calculated hash from pfs0: ')
					Print.info(tabs +'  + '+ str(hx(sha3)))
					f.flush()
					f.close()
					f = Fs.Nca(filename, 'r+b')
					f.header.set_hblock_hash(sha3)
					f.flush()
					f.close()
					########################
					with open(filename, 'r+b') as file:
						nsha=sha256(file.read()).hexdigest()
					newname=nsha[:32] + '.cnmt.nca'
					Print.info('New name: ' + newname )
					dir=os.path.dirname(os.path.abspath(filename))
					newpath =os.path.join(dir, newname)					
					os.rename(filename, newpath)
				except BaseException as e:
					Print.error('Exception: ' + str(e))
			Status.close()
		# ...................................................
		# Change version number from nca
		# ...................................................

		if args.set_cnmt_version:
			if args.patchversion:
				for input in args.patchversion:
					try:
						number = input
					except BaseException as e:
						Print.error('Exception: ' + str(e))
			else:
				number = 65536
			for filename in args.set_cnmt_version:
				if filename.endswith('.nca'):
					try:
						f = Fs.Nca(filename, 'r+b')
						f.write_version(number)
						f.flush()
						f.close()
						############################
						f = Fs.Nca(filename, 'r+b')
						sha=f.calc_pfs0_hash()
						f.flush()
						f.close()
						f = Fs.Nca(filename, 'r+b')
						f.set_pfs0_hash(sha)
						f.flush()
						f.close()
						############################
						f = Fs.Nca(filename, 'r+b')
						sha2=f.calc_htable_hash()
						f.flush()
						f.close()
						f = Fs.Nca(filename, 'r+b')
						f.header.set_htable_hash(sha2)
						f.flush()
						f.close()
						########################
						f = Fs.Nca(filename, 'r+b')
						sha3=f.header.calculate_hblock_hash()
						f.flush()
						f.close()
						f = Fs.Nca(filename, 'r+b')
						f.header.set_hblock_hash(sha3)
						f.flush()
						f.close()
						########################
						with open(filename, 'r+b') as file:
							nsha=sha256(file.read()).hexdigest()
						newname=nsha[:32] + '.cnmt.nca'
						Print.info('New name: ' + newname )
						dir=os.path.dirname(os.path.abspath(filename))
						newpath =os.path.join(dir, newname)
						os.rename(filename, newpath)
					except BaseException as e:
						Print.error('Exception: ' + str(e))
			Status.close()

		# ..................
		# Read hfs0
		# ..................
		if args.Read_hfs0:
			for filename in args.Read_hfs0:
					try:
						f = Fs.factory(filename)
						f.open(filename, 'rb')
						f.readhfs0()
						#f.printInfo()
						f.flush()
						f.close()
					except BaseException as e:
						Print.error('Exception: ' + str(e))
			Status.close()
		# ...................................................
		# Update hashes in cnmt file
		# ...................................................
		if args.update_hash:
			for filename in args.update_hash:
				if filename.endswith('.nca'):
					try:
						f = Fs.Nca(filename, 'r+b')
						pfs0_size,block_size,multiplier=f.get_pfs0_hash_data()
						Print.info('block size in bytes: ' + str(hx(block_size.to_bytes(8, byteorder='big'))))
						Print.info('Pfs0 size: ' +  str(hx(pfs0_size.to_bytes(8, byteorder='big'))))
						Print.info('Multiplier: ' +  str(multiplier))
						f.flush()
						f.close()
						############################
						f = Fs.Nca(filename, 'r+b')
						sha=f.calc_pfs0_hash()
						f.flush()
						f.close()
						f = Fs.Nca(filename, 'r+b')
						f.set_pfs0_hash(sha)
						f.flush()
						f.close()
						############################
						f = Fs.Nca(filename, 'r+b')
						sha2=f.calc_htable_hash()
						f.flush()
						f.close()
						f = Fs.Nca(filename, 'r+b')
						f.header.set_htable_hash(sha2)
						f.flush()
						f.close()
						########################
						f = Fs.Nca(filename, 'r+b')
						sha3=f.header.calculate_hblock_hash()
						f.flush()
						f.close()
						f = Fs.Nca(filename, 'r+b')
						f.header.set_hblock_hash(sha3)
						f.flush()
						f.close()
						########################
						with open(filename, 'r+b') as file:
							nsha=sha256(file.read()).hexdigest()
						newname=nsha[:32] + '.cnmt.nca'
						Print.info('New name: ' + newname )
						dir=os.path.dirname(os.path.abspath(filename))
						newpath =os.path.join(dir, newname)
						os.rename(filename, newpath)
					except BaseException as e:
						Print.error('Exception: ' + str(e))
			Status.close()


		# LISTMANAGER

		# ..................
		# Generate cnmt.xml
		# ..................
		if args.xml_gen:
			if args.ofolder:
				for input in args.ofolder:
					try:
						ofolder = input
					except BaseException as e:
						Print.error('Exception: ' + str(e))
			else:
				for filename in args.xml_gen:
					dir=os.path.dirname(os.path.abspath(filename))
					ofolder =os.path.join(dir, 'output')
			for filename in args.xml_gen:
				if filename.endswith('.nca'):
					try:
						with open(filename, 'r+b') as file:
							nsha=sha256(file.read()).hexdigest()
						f = Fs.Nca(filename, 'r+b')
						f.xml_gen(ofolder,nsha)
					except BaseException as e:
						Print.error('Exception: ' + str(e))
			Status.close()


		# ...................................................
		# Change line in text file
		# ...................................................

		if args.change_line:
			if args.line_number:
				try:
					line_number = int(args.line_number)
				except BaseException as e:
					Print.error('Exception: ' + str(e))
			if args.new_line:
				try:
					new_line = str(args.new_line)
				except BaseException as e:
					Print.error('Exception: ' + str(e))
			if args.change_line:
				try:
					config_file=os.path.abspath(str(args.change_line))
					lines = open(str(config_file)).read().splitlines()
					lines[line_number] = str(new_line)
					open(str(config_file),'w').write('\n'.join(lines))
				except BaseException as e:
					Print.error('Exception: ' + str(e))
			Status.close()
		# ...................................................
		# Read line in text file
		# ...................................................

		if args.read_line:
			if args.new_line:
				try:
					write_line = str(args.new_line)
				except BaseException as e:
					Print.error('Exception: ' + str(e))
			if args.line_number:
				try:
					line_number = int(args.line_number)
				except BaseException as e:
					Print.error('Exception: ' + str(e))
			if args.read_line:
				try:
					indent = 4
					tabs = '\t' * indent
					config_file=os.path.abspath(str(args.read_line))
					lines = open(str(config_file)).read().splitlines()
					line2read= str(lines[line_number])
					Print.info(write_line + line2read)
				except BaseException as e:
					Print.error('Exception: ' + str(e))
			Status.close()
		# ...................................................
		# Strip line in text file
		# ...................................................
		#parser.add_argument('-stripl', '--strip_lines', nargs='+', help='Strips lines from a text file')
		if args.strip_lines:
			if args.strip_lines[0]:
				textfile=args.strip_lines[0]
			try:
				if args.strip_lines[1]:
					number=args.strip_lines[1]
				else:
					number=1
			except:
				number=1
			try:
				if args.strip_lines[2]:
					uinput=args.strip_lines[2]
					if str(uinput).upper() == 'TRUE':
						counter=True
				else:
					counter=False
			except:
				counter=False
			try:
				listmanager.striplines(textfile,number,counter)
			except BaseException as e:
				Print.error('Exception: ' + str(e))

		#parser.add_argument('-showcline', '--show_current_line', nargs='+', help='Shows current line')
		if args.show_current_line:
			if args.show_current_line[0]:
				textfile=args.show_current_line[0]
				try:
					number=args.show_current_line[1]
				except:
					number=1
			try:
				listmanager.printcurrent(textfile,number)
			except BaseException as e:
				Print.error('Exception: ' + str(e))

		#parser.add_argument('-countlines', '--count_n_lines', nargs='+', help='Count the number of lines')
		if args.count_n_lines:
			if args.count_n_lines[0]:
				textfile=args.count_n_lines[0]
			try:
				c=listmanager.counter(textfile)
				print('STILL '+str(c)+' FILES TO PROCESS')
			except BaseException as e:
				Print.error('Exception: ' + str(e))

		#parser.add_argument('-dff', '--delete_item', nargs='+', help='Deletes a os item listed in text file, a file or a folder')
		if args.delete_item:
			if args.text_file:
				tfile=args.text_file
				with open(tfile,"r+", encoding='utf8') as filelist:
					ruta = filelist.readline()
					ruta=os.path.abspath(ruta.rstrip('\n'))
					ruta = os.path.abspath(ruta)
				try:
					os.remove(ruta)
				except BaseException as e:
					Print.error('Exception: ' + str(e))
					pass
			else:
				ruta = os.path.abspath(args.delete_item[0])
				if os.path.isdir(ruta):
					try:
						shutil.rmtree(ruta, ignore_errors=True)
					except BaseException as e:
						Print.error('Exception: ' + str(e))
						pass
				elif os.path.isfile(ruta):
					try:
						os.remove(ruta)
					except BaseException as e:
						Print.error('Exception: ' + str(e))
						pass
				else:
					print('Input is not a system file or folder')
			Status.close()
		# ...................................................
		# Generate list of files
		# ...................................................
		#parser.add_argument('-tid', '--titleid', nargs='+', help='Filter with titleid')
		#parser.add_argument('-bid', '--baseid', nargs='+', help='Filter with base titleid')

		if args.findfile:
			raised_error=False
			if args.findfile  == 'uinput':
				ruta=input("PLEASE DRAG A FILE OR FOLDER OVER THE WINDOW AND PRESS ENTER: ")
				if '&' in ruta:
					varout='999'
				elif len(ruta)<2:
					varout=ruta
				else:
					varout='999'

				if args.userinput:
					userfile=args.userinput
				else:
					userfile='uinput'

				with open(userfile,"w", encoding='utf8') as userinput:
					userinput.write(varout)
			else:
				ruta=args.findfile
			try:	
				if ruta[-1]=='"':
					ruta=ruta[:-1]
				if ruta[0]=='"':
					ruta=ruta[1:]
			except:
				raised_error=True
			if not os.path.exists(ruta):
				raised_error=True
			if raised_error==False:
				extlist=list()
				if args.type:
					for t in args.type:
						if t=="all":
							extlist.append('all')
							continue
						x='.'+t
						extlist.append(x)
						if x[-1]=='*':
							x=x[:-1]
							extlist.append(x)
						elif x==".00":
							extlist.append('00')
				#print(extlist)
				if args.filter:
					for f in args.filter:
						filter=f

				filelist=list()
				try:
					fname=""
					binbin='RECYCLE.BIN'
					if not 'all' in extlist:
						for ext in extlist:
							#print (ext)
							if os.path.isdir(ruta):
								for dirpath, dirnames, filenames in os.walk(ruta):
									for filename in [f for f in filenames if f.endswith(ext.lower()) or f.endswith(ext.upper()) or f[:-1].endswith(ext.lower()) or f[:-1].endswith(ext.lower())]:
										fname=""
										if args.filter:
											if filter.lower() in filename.lower():
												fname=filename
										else:
											fname=filename
										if fname != "":
											if binbin.lower() not in filename.lower():
												filelist.append(os.path.join(dirpath, filename))
							else:
								if ruta.endswith(ext.lower()) or ruta.endswith(ext.upper()) or ruta[:-1].endswith(ext.lower()) or ruta[:-1].endswith(ext.upper()):
									filename = ruta
									fname=""
									if args.filter:
										if filter.lower() in filename.lower():
											fname=filename
									else:
										fname=filename
									if fname != "":
										if binbin.lower() not in filename.lower():
											filelist.append(filename)
					else:
						# print(ruta)
						if os.path.isdir(ruta):
							for dirpath, dirnames, filenames in os.walk(ruta):
								for filename in [f for f in filenames]:
									fname=""
									if args.filter:
										if filter.lower() in filename.lower():
											fname=filename
									else:
										fname=filename
									if fname != "":
										if binbin.lower() not in filename.lower():
											filelist.append(os.path.join(dirpath, filename))
						else:
							filename = ruta
							fname=""
							if args.filter:
								if filter.lower() in filename.lower():
									fname=filename
							else:
								fname=filename
							if fname != "":
								if binbin.lower() not in filename.lower():
									filelist.append(filename)
					if args.text_file:
						tfile=args.text_file
						with open(tfile,"a", encoding='utf8') as tfile:
							for line in filelist:
								try:
									tfile.write(line+"\n")
								except:
									continue
					else:
						for line in filelist:
							try:
								print (line)
							except:
								continue
				except BaseException as e:
					Print.error('Exception: ' + str(e))

		if args.nint_keys:
			try:
				sq_tools.verify_nkeys(args.nint_keys)
			except BaseException as e:
				Print.error('Exception: ' + str(e))
			Status.close()
		# ...................................................
		# Clean tags in filenames
		# ...................................................
		#parser.add_argument('-tgtype','--tagtype', help="Type of tag to remove")
		if args.cleantags:
			if args.tagtype:
				if args.tagtype=="[]":
					tagtype='brackets'
				elif args.tagtype=="()":
					tagtype='parenthesis'
				elif args.tagtype=="(":
					tagtype='('
				elif args.tagtype=="[":
					tagtype='['
				else:
					tagtype=False
			else:
				tagtype=False
			if args.text_file and args.cleantags == 'single':
				tfile=args.text_file
				with open(tfile,"r+", encoding='utf8') as filelist:
					ruta = filelist.readline()
					ruta=os.path.abspath(ruta.rstrip('\n'))
					ruta = os.path.abspath(ruta)
			else:
				ruta=args.cleantags
			#print(ruta)
			indent = 1
			tabs = '\t' * indent
			if ruta[-1]=='"':
				ruta=ruta[:-1]
			if ruta[0]=='"':
				ruta=ruta[1:]
			extlist=list()
			if args.type:
				for t in args.type:
					x='.'+t
					extlist.append(x)
					if x[-1]=='*':
						x=x[:-1]
						extlist.append(x)
			#print(extlist)
			if args.filter:
				for f in args.filter:
					filter=f

			filelist=list()
			try:
				fname=""
				binbin='RECYCLE.BIN'
				for ext in extlist:
					#print (ext)
					if os.path.isdir(ruta):
						for dirpath, dirnames, filenames in os.walk(ruta):
							for filename in [f for f in filenames if f.endswith(ext.lower()) or f.endswith(ext.upper()) or f[:-1].endswith(ext.lower()) or f[:-1].endswith(ext.lower())]:
								fname=""
								if args.filter:
									if filter.lower() in filename.lower():
										fname=filename
								else:
									fname=filename
								if fname != "":
									if binbin.lower() not in filename.lower():
										filelist.append(os.path.join(dirpath, filename))
					else:
						if ruta.endswith(ext.lower()) or ruta.endswith(ext.upper()) or ruta[:-1].endswith(ext.lower()) or ruta[:-1].endswith(ext.upper()):
							filename = ruta
							fname=""
							if args.filter:
								if filter.lower() in filename.lower():
									fname=filename
							else:
								fname=filename
							if fname != "":
								if binbin.lower() not in filename.lower():
									filelist.append(filename)
				'''
				for f in filelist:
					print(f)
				'''
				print('Items to process: '+str(len(filelist)))
				counter=len(filelist)
				for filepath in filelist:
					basename=str(os.path.basename(os.path.abspath(filepath)))
					endname=basename
					dir=os.path.dirname(os.path.abspath(filepath))
					print('Filename: '+basename)
					if tagtype==False or tagtype=='brackets':
						tid1=list()
						tid2=list()
						tid1=[pos for pos, char in enumerate(filepath) if char == '[']
						tid2=[pos for pos, char in enumerate(filepath) if char == ']']
						if len(tid1)>=len(tid2):
							lentlist=len(tid1)
						elif len(tid1)<len(tid2):
							lentlist=len(tid2)
						for i in range(lentlist):
							i1=tid1[i]
							i2=tid2[i]+1
							t=filepath[i1:i2]
							endname=endname.replace(t,'')
							endname=endname.replace('  ',' ')
					if tagtype=='[':
						tid1=list()
						tid2=list()
						tid1=[pos for pos, char in enumerate(filepath) if char == '[']
						tid2=[pos for pos, char in enumerate(filepath) if char == ']']
						if len(tid1)>=len(tid2):
							lentlist=len(tid1)
						elif len(tid1)<len(tid2):
							lentlist=len(tid2)
						for i in range(lentlist):
							i1=tid1[i]
							i2=tid2[i]+1
							endname=filepath[:i1]+filepath[-4:]
							break
					if tagtype=='(':
						tid3=list()
						tid4=list()
						tid3=[pos for pos, char in enumerate(endname) if char == '(']
						tid4=[pos for pos, char in enumerate(endname) if char == ')']
						if len(tid3)>=len(tid4):
							lentlist=len(tid3)
						elif len(tid3)<len(tid4):
							lentlist=len(tid4)
						for i in range(lentlist):
							i3=tid3[i]
							i4=tid4[i]+1
							endname=filepath[:i3]+filepath[-4:]
							break
					if tagtype==False or tagtype=='parenthesis':
						tid3=list()
						tid4=list()
						tid3=[pos for pos, char in enumerate(endname) if char == '(']
						tid4=[pos for pos, char in enumerate(endname) if char == ')']
						if len(tid3)>=len(tid4):
							lentlist=len(tid3)
						elif len(tid3)<len(tid4):
							lentlist=len(tid4)
						for i in range(lentlist):
							i3=tid3[i]
							i4=tid4[i]+1
							t=endname[i3:i4]
							#print('t is '+t)
							endname=endname.replace(t,'')
							endname=endname.replace('  ',' ')
					endname=endname.replace(' .','.')
					dir=os.path.dirname(os.path.abspath(filepath))
					newpath=os.path.join(dir,endname)
					print('New name: '+endname)
					if os.path.exists(newpath) and newpath != filepath:
						if filepath.endswith('.xci'):
							endname=endname[:-4]+' (SeemsDuplicate)'+'.xci'
							newpath=os.path.join(dir,endname)
						elif filepath.endswith('.nsp'):
							endname=endname[:-4]+' (SeemsDuplicate)'+'.nsp'
							newpath=os.path.join(dir,endname)
						elif filepath.endswith('.xcz'):
							endname=endname[:-4]+' (SeemsDuplicate)'+'.xcz'
							newpath=os.path.join(dir,endname)
						elif filepath.endswith('.nsx'):
							endname=endname[:-4]+' (SeemsDuplicate)'+'.nsx'
							newpath=os.path.join(dir,endname)	
						elif filepath.endswith('.nsz'):
							endname=endname[:-4]+' (SeemsDuplicate)'+'.nsz'
							newpath=os.path.join(dir,endname)								
					try:
						os.rename(filepath, newpath)
						print(tabs+'> File was renamed to: '+endname)
					except BaseException as e:
						pass
			except BaseException as e:
				counter=int(counter)
				counter-=1
				Print.error('Exception: ' + str(e))
			Status.close()
		# ...................................................
		# Rename file with proper name
		# ...................................................
		#parser.add_argument('-oaid','--onlyaddid', help='Rename file with proper name')
		#parser.add_argument('-renm','--renmode', help='Rename mode (force,skip_corr_tid,skip_if_tid)')
		#parser.add_argument('-addl','--addlangue', help='Add language string')
		#parser.add_argument('-nover','--noversion', help="Don't add version (false,true,xci_no_v0)")
		#parser.add_argument('-dlcrn','--dlcrname', help="If false keeps base name in dlcs")

		if args.renamef:
			import nutdb
			if args.romanize:
				for input in args.romanize:
					roman=str(input).upper()
					if roman == "FALSE":
						roman = False
					else:
						roman = True
			else:
				roman = True			
			if args.onlyaddid:
				if args.onlyaddid=="true" or args.onlyaddid == "True" or args.onlyaddid == "TRUE":
					onaddid=True
				elif args.onlyaddid=="idtag":
					onaddid='idtag'
				else:
					onaddid=False
			else:
				onaddid=False
			if args.addlangue:
				if args.addlangue=="true" or args.addlangue == "True" or args.addlangue == "TRUE":
					addlangue=True
				else:
					addlangue=False
			else:
				addlangue=False
			if args.renmode:
				if args.renmode=="skip_if_tid":
					renmode="skip_if_tid"
				elif args.renmode=="force":
					renmode="force"
				else:
					renmode="skip_corr_tid"
			else:
				renmode="skip_corr_tid"
			if args.noversion:
				if args.noversion=="true" or args.noversion == "True" or args.noversion == "TRUE":
					nover=True
				elif args.noversion=="xci_no_v0":
					nover="xci_no_v0"
				else:
					nover=False
			else:
				nover=False
			if args.dlcrname:
				if args.dlcrname=="true" or args.dlcrname == "True" or args.dlcrname == "TRUE":
					dlcrname=True
				elif args.dlcrname=="tag" or args.dlcrname == "Tag" or args.dlcrname == "TAG":
					dlcrname='tag'
				else:
					dlcrname=False
			else:
				dlcrname=False
			if args.text_file and args.renamef == 'single':
				tfile=args.text_file
				with open(tfile,"r+", encoding='utf8') as filelist:
					ruta = filelist.readline()
					ruta=os.path.abspath(ruta.rstrip('\n'))
					ruta = os.path.abspath(ruta)
			else:
				ruta=args.renamef
			#print(ruta)
			indent = 1
			tabs = '\t' * indent
			if ruta[-1]=='"':
				ruta=ruta[:-1]
			if ruta[0]=='"':
				ruta=ruta[1:]
			extlist=list()
			if args.type:
				for t in args.type:
					x='.'+t
					extlist.append(x)
					if x[-1]=='*':
						x=x[:-1]
						extlist.append(x)
			#print(extlist)
			if args.filter:
				for f in args.filter:
					filter=f

			filelist=list()
			try:
				fname=""
				binbin='RECYCLE.BIN'
				for ext in extlist:
					#print (ext)
					if os.path.isdir(ruta):
						for dirpath, dirnames, filenames in os.walk(ruta):
							for filename in [f for f in filenames if f.endswith(ext.lower()) or f.endswith(ext.upper()) or f[:-1].endswith(ext.lower()) or f[:-1].endswith(ext.lower())]:
								fname=""
								if args.filter:
									if filter.lower() in filename.lower():
										fname=filename
								else:
									fname=filename
								if fname != "":
									if binbin.lower() not in filename.lower():
										filelist.append(os.path.join(dirpath, filename))
					else:
						if ruta.endswith(ext.lower()) or ruta.endswith(ext.upper()) or ruta[:-1].endswith(ext.lower()) or ruta[:-1].endswith(ext.upper()):
							filename = ruta
							fname=""
							if args.filter:
								if filter.lower() in filename.lower():
									fname=filename
							else:
								fname=filename
							if fname != "":
								if binbin.lower() not in filename.lower():
									filelist.append(filename)
				'''
				for f in filelist:
					print(f)
				'''
				if args.text_file:
					print('Items to process: '+str(len(filelist)))
				counter=len(filelist)
				for filepath in filelist:
					setskip=False
					if renmode == "skip_if_tid":
						tid1=list()
						tid2=list()
						tid1=[pos for pos, char in enumerate(filepath) if char == '[']
						tid2=[pos for pos, char in enumerate(filepath) if char == ']']
						if len(tid1)>=len(tid2):
							lentlist=len(tid1)
						elif len(tid1)<len(tid2):
							lentlist=len(tid2)
						for i in range(lentlist):
							i1=tid1[i]+1
							i2=tid2[i]
							t=filepath[i1:i2]
							if len(t)==16:
								try:
									int(filepath[i1:i2], 16)
									basename=str(os.path.basename(os.path.abspath(filepath)))
									print('Filename: '+basename)
									print(tabs+'> File already has id: '+filepath[i1:i2])
									setskip=True
								except:
									pass
					if setskip == True:
						counter=int(counter)
						counter-=1
						if not args.text_file:
							print(tabs+'> Still '+str(counter)+' to go')
						continue
					if filepath.endswith('.nsp') or filepath.endswith('.nsx') or filepath.endswith('.nsz'):
						try:
							prlist=list()
							f = Fs.Nsp(filepath)
							contentlist=f.get_content(False,False,True)
							#print(contentlist)
							f.flush()
							f.close()
							if len(prlist)==0:
								for i in contentlist:
									prlist.append(i)
								#print (prlist)
							else:
								for j in range(len(contentlist)):
									notinlist=False
									for i in range(len(prlist)):
										#print (contentlist[j][1])
										#print (contentlist[j][6])
										#pass
										if contentlist[j][1] == prlist[i][1]:
											if contentlist[j][6] > prlist[i][6]:
												del prlist[i]
												prlist.append(contentlist[j])
												notinlist=False
											elif contentlist[j][6] == prlist[i][6]:
												notinlist=False
										else:
											notinlist=True
									if notinlist == True:
										prlist.append(contentlist[j])
						except BaseException as e:
							counter=int(counter)
							counter-=1
							Print.error('Exception: ' + str(e))
							continue
						#print(prlist)
					if filepath.endswith('.xci') or filepath.endswith('.xcz'):
						filepath.strip()
						print("Processing "+filepath)
						#print(filepath)
						try:
							prlist=list()
							#f = Fs.Xci(filepath)
							f = Fs.factory(filepath)
							f.open(filepath, 'rb')
							contentlist=f.get_content(False,False,True)
							f.flush()
							f.close()
							if len(prlist)==0:
								for i in contentlist:
									prlist.append(i)
								#print (prlist)
							else:
								for j in range(len(contentlist)):
									notinlist=False
									for i in range(len(prlist)):
										#print (contentlist[j][1])
										#print (contentlist[j][6])
										#pass
										if contentlist[j][1] == prlist[i][1]:
											if contentlist[j][6] > prlist[i][6]:
												del prlist[i]
												prlist.append(contentlist[j])
												notinlist=False
											elif contentlist[j][6] == prlist[i][6]:
												notinlist=False
										else:
											notinlist=True
									if notinlist == True:
										prlist.append(contentlist[j])
						except BaseException as e:
							counter=int(counter)
							counter-=1
							Print.error('Exception: ' + str(e))
							continue
					if filepath.endswith('.xci') or filepath.endswith('.nsp') or filepath.endswith('.nsx') or filepath.endswith('.nsz') or filepath.endswith('.xcz'):
						basecount=0; basename='';basever='';baseid='';basefile=''
						updcount=0; updname='';updver='';updid='';updfile=''
						dlccount=0; dlcname='';dlcver='';dlcid='';dlcfile=''
						endname=0; mgame=''
						ccount='';bctag='';updtag='';dctag=''
						for i in range(len(prlist)):
							#print(prlist[i][5])
							if prlist[i][5] == 'BASE':
								basecount+=1
								if baseid == "":
									basefile=str(prlist[i][0])
									baseid=str(prlist[i][1])
									basever='[v'+str(prlist[i][6])+']'
							if prlist[i][5] == 'UPDATE':
								updcount+=1
								endver=str(prlist[i][6])
								if updid == "":
									#print(str(prlist))
									updfile=str(prlist[i][0])
									updid=str(prlist[i][1])
									updver='[v'+str(prlist[i][6])+']'
							if prlist[i][5] == 'DLC':
								dlccount+=1
								if dlcid == "":
									dlcfile=str(prlist[i][0])
									dlcid=str(prlist[i][1])
									dlcver='[v'+str(prlist[i][6])+']'
							if 	basecount !=0:
								bctag=str(basecount)+'G'
							else:
								bctag=''
							if 	updcount !=0:
								if bctag != '':
									updtag='+'+str(updcount)+'U'
								else:
									updtag=str(updcount)+'U'
							else:
								updtag=''
							if 	dlccount !=0:
								if bctag != '' or updtag != '':
									dctag='+'+str(dlccount)+'D'
								else:
									dctag=str(dlccount)+'D'
							else:
								dctag=''
							ccount='('+bctag+updtag+dctag+')'
						if baseid != "":
							basename=str(os.path.basename(os.path.abspath(filepath)))
							basename2=basename.upper()
							check=str('['+baseid+']').upper()
							#print(basename)
							#print(check)
							if renmode != "force":
								if basename2.find(check) != -1:
									print('Filename: '+basename)
									print(tabs+"> File already has correct id: "+baseid)
									counter=int(counter)
									counter-=1
									if not args.text_file:
										print(tabs+'> Still '+str(counter)+' to go')
									continue
							if filepath.endswith('.xci') or filepath.endswith('.xcz'):
								f = Fs.Xci(basefile)
							elif filepath.endswith('.nsp') or filepath.endswith('.nsx') or filepath.endswith('.nsz'):
								f = Fs.Nsp(basefile)
							ctitl=f.get_title(baseid,roman)
							if addlangue==True:
								languetag=f.get_lang_tag(baseid)
								if languetag != False:
									ctitl=ctitl+' '+languetag
							#print(ctitl)
							#print(baseid)
							f.flush()
							f.close()
							if ctitl=='DLC' or ctitl=='-':
								ctitl=''
						elif updid !="":
							basename=str(os.path.basename(os.path.abspath(filepath)))
							basename2=basename.upper()
							check=str('['+updid+']').upper()
							if renmode != "force":
								if basename2.find(check) != -1:
									basename=os.path.basename(os.path.abspath(filepath))
									print('Filename: '+basename)
									print(tabs+"> File already has correct id: "+updid)
									counter=int(counter)
									counter-=1
									if not args.text_file:
										print(tabs+'> Still '+str(counter)+' to go')
									continue
							if filepath.endswith('.xci') or filepath.endswith('.xcz'):
								f = Fs.Xci(updfile)
							elif filepath.endswith('.nsp') or filepath.endswith('.nsx') or filepath.endswith('.nsz'):
								f = Fs.Nsp(updfile)
							ctitl=f.get_title(updid,roman)
							if addlangue==True:
								languetag=f.get_lang_tag(baseid)
								if languetag != False:
									ctitl=ctitl+' '+languetag
							#print(ctitl)
							#print(updid)
							f.flush()
							f.close()
							if ctitl=='DLC' or ctitl=='-':
								ctitl=''
						elif dlcid !="":
							basename=str(os.path.basename(os.path.abspath(filepath)))
							basename2=basename.upper()
							check=str('['+dlcid+']').upper()
							if renmode != "force":
								if basename2.find(check) != -1:
									print('Filename: '+basename)
									print(tabs+"> File already has correct id: "+dlcid)
									counter=int(counter)
									counter-=1
									if not args.text_file:
										print(tabs+'> Still '+str(counter)+' to go')
									continue
								else:
									if filepath.endswith('.xci') or filepath.endswith('.xcz'):
										f = Fs.Xci(dlcfile)
									elif filepath.endswith('.nsp') or filepath.endswith('.nsx') or filepath.endswith('.nsz'):
										f = Fs.Nsp(dlcfile)
									ctitl=f.get_title(dlcid,roman)
									f.flush()
									f.close()
							elif dlcrname == False or dlcrname == 'tag':
								nutdbname=nutdb.get_dlcname(dlcid)
								if nutdbname!=False:
									dlcname=nutdbname
								else:
									dlcname=str(os.path.basename(os.path.abspath(filepath)))
									tid1=list()
									tid2=list()
									tid1=[pos for pos, char in enumerate(filepath) if char == '[']
									tid2=[pos for pos, char in enumerate(filepath) if char == ']']
									if len(tid1)>=len(tid2):
										lentlist=len(tid1)
									elif len(tid1)<len(tid2):
										lentlist=len(tid2)
									for i in range(lentlist):
										i1=tid1[i]
										i2=tid2[i]+1
										t=filepath[i1:i2]
										dlcname=dlcname.replace(t,'')
										dlcname=dlcname.replace('  ',' ')
									tid3=[pos for pos, char in enumerate(dlcname) if char == '(']
									tid4=[pos for pos, char in enumerate(dlcname) if char == ')']
									if len(tid3)>=len(tid4):
										lentlist=len(tid3)
									elif len(tid3)<len(tid4):
										lentlist=len(tid4)
									for i in range(lentlist):
										i3=tid3[i]
										i4=tid4[i]+1
										t=dlcname[i3:i4]
										dlcname=dlcname.replace(t,'')
										dlcname=dlcname.replace('  ',' ')
									if dlcname.endswith('.xci') or dlcname.endswith('.nsp') or dlcname.endswith('.xcz') or dlcname.endswith('.nsz'):
										dlcname=dlcname[:-4]
									if dlcname.endswith(' '):
										dlcname=dlcname[:-1]
								ctitl=dlcname
								if dlcrname == 'tag':
									if filepath.endswith('.xci') or filepath.endswith('.xcz'):
										f = Fs.Xci(dlcfile)
									elif filepath.endswith('.nsp') or filepath.endswith('.nsx') or filepath.endswith('.nsz'):
										f = Fs.Nsp(dlcfile)
									dlctag=f.get_title(dlcid,tag=True)
									dlctag='['+dlctag+']'
									ctitl=ctitl+' '+dlctag
									f.flush()
									f.close()
							else:
								if filepath.endswith('.xci') or filepath.endswith('.xcz'):
									f = Fs.Xci(dlcfile)
								elif filepath.endswith('.nsp') or filepath.endswith('.nsx') or filepath.endswith('.nsz'):
									f = Fs.Nsp(dlcfile)
								ctitl=f.get_title(dlcid)
								f.flush()
								f.close()
						else:
							ctitl='UNKNOWN'
						baseid='['+baseid.upper()+']'
						updid='['+updid.upper()+']'
						dlcid='['+dlcid.upper()+']'
						if basecount>1:
							mgame='(mgame)'
						if ccount == '(1G)' or ccount == '(1U)' or ccount == '(1D)':
							ccount=''
						basename=str(os.path.basename(os.path.abspath(filepath)))
						if baseid != "" and baseid != "[]":
							if updver != "":
								if onaddid==True:
									endname=basename[:-4]+' '+baseid
								elif onaddid=='idtag':
									endname=basename[:-4]+' '+baseid+' '+updver+' '+ccount+' '+mgame
								elif nover == True and (ccount==''):
									endname=ctitl+' '+baseid
								else:
									endname=ctitl+' '+baseid+' '+updver+' '+ccount+' '+mgame
							else:
								if onaddid==True:
									endname=basename[:-4]+' '+baseid
								elif onaddid=='idtag' and (ccount!=''):
									endname=basename[:-4]+' '+baseid+' '+ccount+' '+mgame
								elif onaddid=='idtag':
									endname=basename[:-4]+' '+baseid
								elif nover == True and (ccount==''):
									endname=ctitl+' '+baseid
								elif (filepath.endswith('.xci') or filepath.endswith('.xcz')) and nover=="xci_no_v0" and ccount=='':
									if renmode=="force":
										endname=ctitl+' '+baseid+' '+ccount+' '+mgame
									elif onaddid==True:
										endname=basename[:-4]+' '+baseid
									else:
										endname=ctitl+' '+baseid+' '+ccount+' '+mgame
								else:
									endname=ctitl+' '+baseid+' '+basever+' '+ccount+' '+mgame
						elif updid !="" and updid != "[]":
							if onaddid==True:
								endname=basename[:-4]+' '+updid
							elif onaddid=='idtag' and (ccount!=''):
								endname=basename+' '+updid+' '+updver+' '+ccount+' '+mgame
							elif onaddid=='idtag' and (ccount==''):
								endname=basename+' '+updid
							elif nover == True and (ccount==''):
								endname=ctitl+' '+updid
							else:
								endname=ctitl+' '+updid+' '+updver+' '+ccount+' '+mgame
						else:
							if onaddid==True:
								endname=basename[:-4]+' '+dlcid
							elif nover == True and (ccount==''):
								endname=ctitl+' '+dlcid
							else:
								endname=ctitl+' '+dlcid+' '+dlcver+' '+ccount+' '+mgame
					while endname[-1]==' ':
						endname=endname[:-1]
					#endname = re.sub(r'[\/\\\:\*\?\"\<\>\|\.\s™©®()\~]+', ' ', endname)
					endname = (re.sub(r'[\/\\\:\*\?]+', '', endname))
					endname = re.sub(r'[™©®`~^´ªº¢#£€¥$ƒ±¬½¼♡«»±•²‰œæÆ³☆<<>>|]', '', endname)
					endname = re.sub(r'[Ⅰ]', 'I', endname);endname = re.sub(r'[Ⅱ]', 'II', endname)
					endname = re.sub(r'[Ⅲ]', 'III', endname);endname = re.sub(r'[Ⅳ]', 'IV', endname)
					endname = re.sub(r'[Ⅴ]', 'V', endname);endname = re.sub(r'[Ⅵ]', 'VI', endname)
					endname = re.sub(r'[Ⅶ]', 'VII', endname);endname = re.sub(r'[Ⅷ]', 'VIII', endname)
					endname = re.sub(r'[Ⅸ]', 'IX', endname);endname = re.sub(r'[Ⅹ]', 'X', endname)
					endname = re.sub(r'[Ⅺ]', 'XI', endname);endname = re.sub(r'[Ⅻ]', 'XII', endname)
					endname = re.sub(r'[Ⅼ]', 'L', endname);endname = re.sub(r'[Ⅽ]', 'C', endname)
					endname = re.sub(r'[Ⅾ]', 'D', endname);endname = re.sub(r'[Ⅿ]', 'M', endname)
					endname = re.sub(r'[—]', '-', endname);endname = re.sub(r'[√]', 'Root', endname)
					endname = re.sub(r'[àâá@äå]', 'a', endname);endname = re.sub(r'[ÀÂÁÄÅ]', 'A', endname)
					endname = re.sub(r'[èêéë]', 'e', endname);endname = re.sub(r'[ÈÊÉË]', 'E', endname)
					endname = re.sub(r'[ìîíï]', 'i', endname);endname = re.sub(r'[ÌÎÍÏ]', 'I', endname)
					endname = re.sub(r'[òôóöø]', 'o', endname);endname = re.sub(r'[ÒÔÓÖØ]', 'O', endname)
					endname = re.sub(r'[ùûúü]', 'u', endname);endname = re.sub(r'[ÙÛÚÜ]', 'U', endname)
					endname = re.sub(r'[’]', "'", endname);endname = re.sub(r'[“”]', '"', endname)
					endname = re.sub(' {3,}', ' ',endname);re.sub(' {2,}', ' ',endname);
					try:
						endname = endname.replace("( ", "(");endname = endname.replace(" )", ")")
						endname = endname.replace("[ ", "[");endname = endname.replace(" ]", "]")
						endname = endname.replace("[ (", "[(");endname = endname.replace(") ]", ")]")
						endname = endname.replace("[]", "");endname = endname.replace("()", "")
						endname = endname.replace('" ','"');endname = endname.replace(' "','"')
						endname = endname.replace(" !", "!");endname = endname.replace(" ?", "?")
						endname = endname.replace("  ", " ");endname = endname.replace("  ", " ")
						endname = endname.replace('"', '');
						endname = endname.replace(')', ') ');endname = endname.replace(']', '] ')
						endname = endname.replace("[ (", "[(");endname = endname.replace(") ]", ")]")
						endname = endname.replace("  ", " ")
						if endname.endswith(' '):
							endname=endname[:-1]
						if dlcrname == 'tag':
							endname = endname.replace('DLC number', 'DLC')
					except:pass
					if filepath.endswith('.xci'):
						endname=endname+'.xci'
					elif filepath.endswith('.xcz'):
						endname=endname+'.xcz'						
					elif filepath.endswith('.nsp'):
						endname=endname+'.nsp'
					elif filepath.endswith('.nsx'):
						endname=endname+'.nsx'
					elif filepath.endswith('.nsz'):
						endname=endname+'.nsz'						
					basename=str(os.path.basename(os.path.abspath(filepath)))
					dir=os.path.dirname(os.path.abspath(filepath))
					newpath=os.path.join(dir,endname)
					if os.path.exists(newpath) and newpath != filepath:
						if filepath.endswith('.xci'):
							endname=endname[:-4]+' (SeemsDuplicate)'+'.xci'
							newpath=os.path.join(dir,endname)
						elif filepath.endswith('.xcz'):
							endname=endname[:-4]+' (SeemsDuplicate)'+'.xcz'
							newpath=os.path.join(dir,endname)							
						elif filepath.endswith('.nsp'):
							endname=endname[:-4]+' (SeemsDuplicate)'+'.nsp'
							newpath=os.path.join(dir,endname)
						elif filepath.endswith('.nsx'):
							endname=endname[:-4]+' (SeemsDuplicate)'+'.nsx'
							newpath=os.path.join(dir,endname)
						elif filepath.endswith('.nsz'):
							endname=endname[:-4]+' (SeemsDuplicate)'+'.nsz'
							newpath=os.path.join(dir,endname)							
					if 	ctitl=='UNKNOWN':
						if filepath.endswith('.xci'):
							endname=basename[:-4]+' (needscheck)'+'.xci'
							newpath=os.path.join(dir,endname)
						elif filepath.endswith('.xcz'):
							endname=basename[:-4]+' (needscheck)'+'.xcz'
							newpath=os.path.join(dir,endname)							
						elif filepath.endswith('.nsp'):
							endname=basename[:-4]+' (needscheck)'+'.nsp'
							newpath=os.path.join(dir,endname)
						elif filepath.endswith('.nsx'):
							endname=basename[:-4]+' (needscheck)'+'.nsx'
							newpath=os.path.join(dir,endname)
						elif filepath.endswith('.nsz'):
							endname=basename[:-4]+' (needscheck)'+'.nsz'
							newpath=os.path.join(dir,endname)							
					print('Old Filename: '+basename)
					print('Filename: '+endname)
					os.rename(filepath, newpath)
					counter=int(counter)
					counter-=1
					print(tabs+'File was renamed')
					if not args.text_file:
						print(tabs+'> Still '+str(counter)+' to go')
			except BaseException as e:
				counter=int(counter)
				counter-=1
				Print.error('Exception: ' + str(e))
			Status.close()
		# **********************
		# Rename sing txt file
		# **********************
		if args.renameftxt:
			ruta=args.renameftxt
			if args.romanize:
				for input in args.romanize:
					roman=str(input).upper()
					if roman == "FALSE":
						roman = False
					else:
						roman = True
			else:
				roman = True
			if args.text_file:
				tfile=args.text_file
				filelist=list()
				tfile=args.text_file
				with open(tfile,"r+", encoding='utf8') as f:
					for line in f:
						fp=line.strip()
						filelist.append(fp)
				prlist=list()
				print ('Calculating final name:')
				for filepath in filelist:
					if filepath.endswith('.nsp'):
						#print(filepath)
						try:
							c=list()
							f = Fs.Nsp(filepath)
							contentlist=f.get_content(False,False,True)
							f.flush()
							f.close()
							if len(prlist)==0:
								for i in contentlist:
									prlist.append(i)
								#print (prlist)
							else:
								for j in range(len(contentlist)):
									notinlist=False
									for i in range(len(prlist)):
										#print (contentlist[j][1])
										#print (contentlist[j][6])
										#pass
										if contentlist[j][1] == prlist[i][1]:
											if contentlist[j][6] > prlist[i][6]:
												del prlist[i]
												prlist.append(contentlist[j])
												notinlist=False
											elif contentlist[j][6] == prlist[i][6]:
												notinlist=False
										else:
											notinlist=True
									if notinlist == True:
										prlist.append(contentlist[j])
						except BaseException as e:
							Print.error('Exception: ' + str(e))
					if filepath.endswith('.xci'):
						try:
							c=list()
							f = Fs.Xci(filepath)
							contentlist=f.get_content(False,False,True)
							f.flush()
							f.close()
							if len(prlist)==0:
								for i in contentlist:
									prlist.append(i)
								#print (prlist)
							else:
								for j in range(len(contentlist)):
									notinlist=False
									for i in range(len(prlist)):
										#print (contentlist[j][1])
										#print (contentlist[j][6])
										#pass
										if contentlist[j][1] == prlist[i][1]:
											if contentlist[j][6] > prlist[i][6]:
												del prlist[i]
												prlist.append(contentlist[j])
												notinlist=False
											elif contentlist[j][6] == prlist[i][6]:
												notinlist=False
										else:
											notinlist=True
									if notinlist == True:
										prlist.append(contentlist[j])
						except BaseException as e:
							Print.error('Exception: ' + str(e))
				basecount=0; basename='';basever='';baseid='';basefile=''
				updcount=0; updname='';updver='';updid='';updfile=''
				dlccount=0; dlcname='';dlcver='';dlcid='';dlcfile=''
				ccount='';bctag='';updtag='';dctag=''
				for i in range(len(prlist)):
					if prlist[i][5] == 'BASE':
						basecount+=1
						if baseid == "":
							basefile=str(prlist[i][0])
							baseid=str(prlist[i][1])
							basever='[v'+str(prlist[i][6])+']'
					if prlist[i][5] == 'UPDATE':
						updcount+=1
						endver=str(prlist[i][6])
						if updid == "":
							updfile=str(prlist[i][0])
							updid=str(prlist[i][1])
							updver='[v'+str(prlist[i][6])+']'
					if prlist[i][5] == 'DLC':
						dlccount+=1
						if dlcid == "":
							dlcfile=str(prlist[i][0])
							dlcid=str(prlist[i][1])
							dlcver='[v'+str(prlist[i][6])+']'
					if 	basecount !=0:
						bctag=str(basecount)+'G'
					else:
						bctag=''
					if 	updcount !=0:
						if bctag != '':
							updtag='+'+str(updcount)+'U'
						else:
							updtag=str(updcount)+'U'
					else:
						updtag=''
					if 	dlccount !=0:
						if bctag != '' or updtag != '':
							dctag='+'+str(dlccount)+'D'
						else:
							dctag=str(dlccount)+'D'
					else:
						dctag=''
					ccount='('+bctag+updtag+dctag+')'
				if baseid != "":
					if basefile.endswith('.xci'):
						f = Fs.Xci(basefile)
					elif basefile.endswith('.nsp'):
						f = Fs.Nsp(basefile)
					ctitl=f.get_title(baseid)
					f.flush()
					f.close()
					if ctitl=='DLC' or ctitl=='-':
						ctitl=''
				elif updid !="":
					if updfile.endswith('.xci'):
						f = Fs.Xci(updfile)
					elif updfile.endswith('.nsp'):
						f = Fs.Nsp(updfile)
					ctitl=f.get_title(updid)
					f.flush()
					f.close()
					if ctitl=='DLC' or ctitl=='-':
						ctitl=''
				elif dlcid !="":
					ctitl=get_title
					if dlcfile.endswith('.xci'):
						f = Fs.Xci(dlcfile)
					elif dlcfile.endswith('.nsp'):
						f = Fs.Nsp(dlcfile)
					ctitl=f.get_title(dlcid)
					f.flush()
					f.close()
				else:
					ctitl='UNKNOWN'
				baseid='['+baseid.upper()+']'
				updid='['+updid.upper()+']'
				dlcid='['+dlcid.upper()+']'
				if ccount == '(1G)' or ccount == '(1U)' or ccount == '(1D)':
					ccount=''
				if baseid != "[]":
					if updver != "":
						endname=ctitl+' '+baseid+' '+updver+' '+ccount
					else:
						endname=ctitl+' '+baseid+' '+basever+' '+ccount
				elif updid != "[]":
					endname=ctitl+' '+updid+' '+updver+' '+ccount
				else:
					endname=ctitl+' '+dlcid+' '+dlcver+' '+ccount
				#print('Filename: '+endname)
			else:
				endname=str(f)
			if rom == True:
				kakasi = pykakasi.kakasi()
				kakasi.setMode("H", "a")
				kakasi.setMode("K", "a")
				kakasi.setMode("J", "a")
				kakasi.setMode("s", True)
				kakasi.setMode("E", "a")
				kakasi.setMode("a", None)
				kakasi.setMode("C", False)
				converter = kakasi.getConverter()
				endname=converter.do(endname)
				endname=endname[0].upper()+endname[1:]
			endname = (re.sub(r'[\/\\\:\*\?]+', '', endname))
			endname = re.sub(r'[™©®`~^´ªº¢#£€¥$ƒ±¬½¼♡«»±•²‰œæÆ³☆<<>>|]', '', endname)
			endname = re.sub(r'[Ⅰ]', 'I', endname);endname = re.sub(r'[Ⅱ]', 'II', endname)
			endname = re.sub(r'[Ⅲ]', 'III', endname);endname = re.sub(r'[Ⅳ]', 'IV', endname)
			endname = re.sub(r'[Ⅴ]', 'V', endname);endname = re.sub(r'[Ⅵ]', 'VI', endname)
			endname = re.sub(r'[Ⅶ]', 'VII', endname);endname = re.sub(r'[Ⅷ]', 'VIII', endname)
			endname = re.sub(r'[Ⅸ]', 'IX', endname);endname = re.sub(r'[Ⅹ]', 'X', endname)
			endname = re.sub(r'[Ⅺ]', 'XI', endname);endname = re.sub(r'[Ⅻ]', 'XII', endname)
			endname = re.sub(r'[Ⅼ]', 'L', endname);endname = re.sub(r'[Ⅽ]', 'C', endname)
			endname = re.sub(r'[Ⅾ]', 'D', endname);endname = re.sub(r'[Ⅿ]', 'M', endname)
			endname = re.sub(r'[—]', '-', endname);endname = re.sub(r'[√]', 'Root', endname)
			endname = re.sub(r'[àâá@äå]', 'a', endname);endname = re.sub(r'[ÀÂÁÄÅ]', 'A', endname)
			endname = re.sub(r'[èêéë]', 'e', endname);endname = re.sub(r'[ÈÊÉË]', 'E', endname)
			endname = re.sub(r'[ìîíï]', 'i', endname);endname = re.sub(r'[ÌÎÍÏ]', 'I', endname)
			endname = re.sub(r'[òôóöø]', 'o', endname);endname = re.sub(r'[ÒÔÓÖØ]', 'O', endname)
			endname = re.sub(r'[ùûúü]', 'u', endname);endname = re.sub(r'[ÙÛÚÜ]', 'U', endname)
			endname = re.sub(r'[’]', "'", endname);endname = re.sub(r'[“”]', '"', endname)
			endname = re.sub(' {3,}', ' ',endname);re.sub(' {2,}', ' ',endname);
			try:
				endname = endname.replace("( ", "(");endname = endname.replace(" )", ")")
				endname = endname.replace("[ ", "[");endname = endname.replace(" ]", "]")
				endname = endname.replace("[ (", "[(");endname = endname.replace(") ]", ")]")
				endname = endname.replace("[]", "");endname = endname.replace("()", "")
				endname = endname.replace('" ','"');endname = endname.replace(' "','"')
				endname = endname.replace(" !", "!");endname = endname.replace(" ?", "?")
				endname = endname.replace("  ", " ");endname = endname.replace("  ", " ")
				endname = endname.replace('"', '');
				endname = endname.replace(')', ') ');endname = endname.replace(']', '] ')
				endname = endname.replace("[ (", "[(");endname = endname.replace(") ]", ")]")
				endname = endname.replace("  ", " ")
			except:pass
			if endname[-1]==' ':
				endname=endname[:-1]
			ext=ruta[-4:]
			endname=endname+ext
			print('New name: '+endname)
			basename=str(os.path.basename(os.path.abspath(ruta)))
			dir=os.path.dirname(os.path.abspath(ruta))
			newpath=os.path.join(dir,endname)
			try:
				os.rename(ruta, newpath)
				print(tabs+'> File was renamed to: '+endname)
			except BaseException as e:
				pass
			Status.close()

		#parser.add_argument('-snz','--sanitize', help='Remove unreadable characters from names')
		#parser.add_argument('-roma','--romanize', help='Translate kanji and extended kanna to romaji and sanitize name')
		if not args.direct_multi and not args.fw_req and not args.renameftxt and not args.renamef and not args.Read_nacp and not args.addtodb and (args.sanitize or args.romanize):
			if args.sanitize:
				san=True; rom=False
				route=args.sanitize[0]
			elif args.romanize:
				san=True; rom=True
				route=args.romanize[0]
			else:
				route=False
			if route != False:
				if args.text_file and route == 'single':
					tfile=args.text_file
					with open(tfile,"r+", encoding='utf8') as filelist:
						ruta = filelist.readline()
						ruta=os.path.abspath(ruta.rstrip('\n'))
						ruta = os.path.abspath(ruta)
				else:
					ruta=route
				if ruta[-1]=='"':
					ruta=ruta[:-1]
				if ruta[0]=='"':
					ruta=ruta[1:]
				extlist=list()
				if args.type:
					for t in args.type:
						x='.'+t
						extlist.append(x)
						if x[-1]=='*':
							x=x[:-1]
							extlist.append(x)
				filelist=list()
				try:
					fname=""
					binbin='RECYCLE.BIN'
					for ext in extlist:
						#print (ext)
						if os.path.isdir(ruta):
							for dirpath, dirnames, filenames in os.walk(ruta):
								for filename in [f for f in filenames if f.endswith(ext.lower()) or f.endswith(ext.upper()) or f[:-1].endswith(ext.lower()) or f[:-1].endswith(ext.lower())]:
									fname=""
									if args.filter:
										if filter.lower() in filename.lower():
											fname=filename
									else:
										fname=filename
									if fname != "":
										if binbin.lower() not in filename.lower():
											filelist.append(os.path.join(dirpath, filename))
						else:
							if ruta.endswith(ext.lower()) or ruta.endswith(ext.upper()) or ruta[:-1].endswith(ext.lower()) or ruta[:-1].endswith(ext.upper()):
								filename = ruta
								fname=""
								if args.filter:
									if filter.lower() in filename.lower():
										fname=filename
								else:
									fname=filename
								if fname != "":
									if binbin.lower() not in filename.lower():
										filelist.append(filename)
					print('Items to process: '+str(len(filelist)))
					counter=len(filelist)
					for filepath in filelist:
						basename=str(os.path.basename(os.path.abspath(filepath)))
						dir=os.path.dirname(os.path.abspath(filepath))
						print('Processing: '+filepath)
						endname=basename
						if rom == True:
							kakasi = pykakasi.kakasi()
							kakasi.setMode("H", "a")
							kakasi.setMode("K", "a")
							kakasi.setMode("J", "a")
							kakasi.setMode("s", True)
							kakasi.setMode("E", "a")
							kakasi.setMode("a", None)
							kakasi.setMode("C", False)
							converter = kakasi.getConverter()
							endname=converter.do(endname)
							endname=endname[0].upper()+endname[1:]
						if san == True:
							endname = (re.sub(r'[\/\\\:\*\?]+', '', endname))
							endname = re.sub(r'[™©®`~^´ªº¢#£€¥$ƒ±¬½¼♡«»±•²‰œæÆ³☆<<>>|]', '', endname)
							endname = re.sub(r'[Ⅰ]', 'I', endname);endname = re.sub(r'[Ⅱ]', 'II', endname)
							endname = re.sub(r'[Ⅲ]', 'III', endname);endname = re.sub(r'[Ⅳ]', 'IV', endname)
							endname = re.sub(r'[Ⅴ]', 'V', endname);endname = re.sub(r'[Ⅵ]', 'VI', endname)
							endname = re.sub(r'[Ⅶ]', 'VII', endname);endname = re.sub(r'[Ⅷ]', 'VIII', endname)
							endname = re.sub(r'[Ⅸ]', 'IX', endname);endname = re.sub(r'[Ⅹ]', 'X', endname)
							endname = re.sub(r'[Ⅺ]', 'XI', endname);endname = re.sub(r'[Ⅻ]', 'XII', endname)
							endname = re.sub(r'[Ⅼ]', 'L', endname);endname = re.sub(r'[Ⅽ]', 'C', endname)
							endname = re.sub(r'[Ⅾ]', 'D', endname);endname = re.sub(r'[Ⅿ]', 'M', endname)
							endname = re.sub(r'[—]', '-', endname);endname = re.sub(r'[√]', 'Root', endname)
							endname = re.sub(r'[àâá@äå]', 'a', endname);endname = re.sub(r'[ÀÂÁÄÅ]', 'A', endname)
							endname = re.sub(r'[èêéë]', 'e', endname);endname = re.sub(r'[ÈÊÉË]', 'E', endname)
							endname = re.sub(r'[ìîíï]', 'i', endname);endname = re.sub(r'[ÌÎÍÏ]', 'I', endname)
							endname = re.sub(r'[òôóöø]', 'o', endname);endname = re.sub(r'[ÒÔÓÖØ]', 'O', endname)
							endname = re.sub(r'[ùûúü]', 'u', endname);endname = re.sub(r'[ÙÛÚÜ]', 'U', endname)
							endname = re.sub(r'[’]', "'", endname);endname = re.sub(r'[“”]', '"', endname)
							endname = re.sub(' {3,}', ' ',endname);re.sub(' {2,}', ' ',endname);
						try:
							endname = endname.replace("( ", "(");endname = endname.replace(" )", ")")
							endname = endname.replace("[ ", "[");endname = endname.replace(" ]", "]")
							endname = endname.replace("[ (", "[(");endname = endname.replace(") ]", ")]")
							endname = endname.replace("[]", "");endname = endname.replace("()", "")
							endname = endname.replace('" ','"');endname = endname.replace(' "','"')
							endname = endname.replace(" !", "!");endname = endname.replace(" ?", "?")
							endname = endname.replace("  ", " ");endname = endname.replace("  ", " ")
							endname = endname.replace('"', '');
							endname = endname.replace(')', ') ');endname = endname.replace(']', '] ')
							endname = endname.replace("[ (", "[(");endname = endname.replace(") ]", ")]")
							endname = endname.replace("  ", " ")
						except:pass
						if endname[-5]==" ":
							endname=endname[:-5]+endname[-4:]
						newpath=os.path.join(dir,endname)
						print('Old Filename: '+basename)
						print('Filename: '+endname)
						os.rename(filepath, newpath)
						counter=int(counter)
						counter-=1
						print(tabs+'File was renamed')
						if not args.text_file:
							print(tabs+'> Still '+str(counter)+' to go')
				except BaseException as e:
					counter=int(counter)
					counter-=1
					Print.error('Exception: ' + str(e))
			Status.close()
		# ...................................................
		# Verify. File verification
		# ...................................................	
		if args.verify_key:		
			if isinstance(args.verify_key, list):
				filepath=args.verify_key[0]
				userkey=args.verify_key[1]
				userkey=str(userkey).upper()
				if filepath.endswith('.nsp') or filepath.endswith('.nsx'):
					basename=str(os.path.basename(os.path.abspath(filepath)))
					try:
						f = Fs.Nsp(filepath, 'rb')
						check=f.verify_input_key(userkey)
						f.flush()
						f.close()
						if check==True:
							print(('\nTitlekey {} is correct for '.format(userkey)).upper()+('"{}"').format(basename))
							print("-- YOU CAN UNLOCK AND ENJOY THE GAME --")	
						else:
							print(('\nTitlekey {} is incorrect for '.format(userkey)).upper()+('"{}"').format(basename))
							print("-- BETTER LUCK NEXT TIME --")	
					except BaseException as e:
						Print.error('Exception: ' + str(e))
			else:
				print('Missing arguments')
	
		if args.verify:
			feed=''
			if args.vertype:
				if args.vertype=="dec" or args.vertype=="lv1":
					vertype="lv1"
				elif args.vertype=="sig" or args.vertype=="lv2":
					vertype="lv2"
				elif args.vertype=="sig" or args.vertype=="lv3":
					vertype="lv3"
				else:
					vertype="lv1"
			else:
				vertype="lv1"
			if args.buffer:
				for var in args.buffer:
					try:
						buffer = var
					except BaseException as e:
						Print.error('Exception: ' + str(e))
			else:
				buffer = 65536
			if args.ofolder:
				for var in args.ofolder:
					try:
						ofolder = var
						tmpfolder =os.path.join(ofolder,'tmp')
					except BaseException as e:
						Print.error('Exception: ' + str(e))
			else:
				for filename in args.verify:
					dir=os.path.dirname(os.path.abspath(filename))
					info='INFO'
					ofolder =os.path.join(dir,info)
					tmpfolder =os.path.join(dir,'tmp')
			if not os.path.exists(ofolder):
				os.makedirs(ofolder)
			if args.text_file:
				tfile=args.text_file
				dir=os.path.dirname(os.path.abspath(tfile))
				if not os.path.exists(dir):
					os.makedirs(dir)
				err='badfiles.txt'
				errfile = os.path.join(dir, err)
				with open(tfile,"r+", encoding='utf8') as filelist:
					filename = filelist.readline()
					filename=os.path.abspath(filename.rstrip('\n'))
			else:
				for filename in args.verify:
					filename=filename
			basename=str(os.path.basename(os.path.abspath(filename)))
			ofile=basename[:-4]+'-verify.txt'
			infotext=os.path.join(ofolder, ofile)
			if filename.endswith('.nsp') or filename.endswith('.nsx'):
				try:
					f = Fs.Nsp(filename, 'rb')
					check,feed=f.verify()
					f.flush()
					f.close()
					if not args.text_file:
						f = Fs.Nsp(filename, 'rb')
						verdict,headerlist,feed=f.verify_sig(feed,tmpfolder)
						f.flush()
						f.close()
						i=0
						print('\n********************************************************')
						print('Do you want to verify the hash of the nca files?')
						print('********************************************************')
						while i==0:
							print('Input "1" to VERIFY hash of files')
							print('Input "2" to NOT verify hash  of files\n')
							ck=input('Input your answer: ')
							if ck ==str(1):
								print('')
								f = Fs.Nsp(filename, 'rb')
								verdict,feed=f.verify_hash_nca(buffer,headerlist,verdict,feed)
								f.flush()
								f.close()
								i=1
							elif ck ==str(2):
								f.flush()
								f.close()
								i=1
							else:
								print('WRONG CHOICE\n')
						print('\n********************************************************')
						print('Do you want to print the information to a text file')
						print('********************************************************')
						i=0
						while i==0:
							print('Input "1" to print to text file')
							print('Input "2" to NOT print to text file\n')
							ck=input('Input your answer: ')
							if ck ==str(1):
								with open(infotext, 'w') as info:
									info.write(feed)
								i=1
							elif ck ==str(2):
								i=1
							else:
								print('WRONG CHOICE\n')
					elif args.text_file:
						if vertype == "lv2":
							f = Fs.Nsp(filename, 'rb')
							verdict,headerlist,feed=f.verify_sig(feed,tmpfolder)
							f.flush()
							f.close()
							if check == True:
								check=verdict
						elif vertype == "lv3":
							f = Fs.Nsp(filename, 'rb')
							verdict,headerlist,feed=f.verify_sig(feed,tmpfolder)
							f.flush()
							f.close()
							if check == True:
								check=verdict
							f = Fs.Nsp(filename, 'rb')
							verdict,feed=f.verify_hash_nca(buffer,headerlist,verdict,feed)
							f.flush()
							f.close()
							if check == True:
								check=verdict
						if check == False:
							with open(errfile, 'a') as errfile:
								now=datetime.now()
								date=now.strftime("%x")+". "+now.strftime("%X")
								errfile.write(date+'\n')
								errfile.write("Filename: "+str(filename)+'\n')
								errfile.write("IS INCORRECT"+'\n')
						dir=os.path.dirname(os.path.abspath(tfile))
						info='INFO'
						subf='MASSVERIFY'
						ofolder =os.path.join(dir,info)
						if not os.path.exists(ofolder):
							os.makedirs(ofolder)
						ofolder =os.path.join(ofolder,subf)
						if not os.path.exists(ofolder):
							os.makedirs(ofolder)
						infotext=os.path.join(ofolder, ofile)
						with open(infotext, 'w') as info:
							info.write(feed)
				except BaseException as e:
					Print.error('Exception: ' + str(e))
					if args.text_file:
						with open(errfile, 'a') as errfile:
							now=datetime.now()
							date=now.strftime("%x")+". "+now.strftime("%X")
							errfile.write(date+'\n')
							errfile.write("Filename: "+str(filename)+'\n')
							errfile.write('Exception: ' + str(e)+'\n')
			if filename.endswith('.xci'):
				try:
					f = Fs.factory(filename)
					f.open(filename, 'rb')
					check,feed=f.verify()
					f.flush()
					f.close()
					if not args.text_file:
						f = Fs.factory(filename)
						f.open(filename, 'rb')
						verdict,headerlist,feed=f.verify_sig(feed,tmpfolder)
						f.flush()
						f.close()
						i=0
						print('\n********************************************************')
						print('Do you want to verify the hash of the nca files?')
						print('********************************************************')
						while i==0:
							print('Input "1" to VERIFY hash of files')
							print('Input "2" to NOT verify hash  of files\n')
							check=input('Input your answer: ')
							if check ==str(1):
								print('')
								f = Fs.factory(filename)
								f.open(filename, 'rb')
								verdict,feed=f.verify_hash_nca(buffer,headerlist,verdict,feed)
								f.flush()
								f.close()
								i=1
							elif check ==str(2):
								f.flush()
								f.close()
								i=1
							else:
								print('WRONG CHOICE\n')
						print('\n********************************************************')
						print('Do you want to print the information to a text file')
						print('********************************************************')
						i=0
						while i==0:
							print('Input "1" to print to text file')
							print('Input "2" to NOT print to text file\n')
							check=input('Input your answer: ')
							if check ==str(1):
								with open(infotext, 'w') as info:
									info.write(feed)
								i=1
							elif check ==str(2):
								i=1
							else:
								print('WRONG CHOICE\n')
					elif args.text_file:
						if vertype == "lv2":
							f = Fs.factory(filename)
							f.open(filename, 'rb')
							verdict,headerlist,feed=f.verify_sig(feed,tmpfolder)
							f.flush()
							f.close()
							if check == True:
								check=verdict
						elif vertype == "lv3":
							f = Fs.factory(filename)
							f.open(filename, 'rb')
							verdict,headerlist,feed=f.verify_sig(feed,tmpfolder)
							f.flush()
							f.close()
							if check == True:
								check=verdict
							f = Fs.factory(filename)
							f.open(filename, 'rb')
							verdict,feed=f.verify_hash_nca(buffer,headerlist,verdict,feed)
							f.flush()
							f.close()
							if check == True:
								check=verdict
						if check == False:
							with open(errfile, 'a') as errfile:
								now=datetime.now()
								date=now.strftime("%x")+". "+now.strftime("%X")
								errfile.write(date+'\n')
								errfile.write("Filename: "+str(filename)+'\n')
								errfile.write("IS INCORRECT"+'\n')
						dir=os.path.dirname(os.path.abspath(tfile))
						info='INFO'
						subf='MASSVERIFY'
						ofolder =os.path.join(dir,info)
						if not os.path.exists(ofolder):
							os.makedirs(ofolder)
						ofolder =os.path.join(ofolder,subf)
						if not os.path.exists(ofolder):
							os.makedirs(ofolder)
						infotext=os.path.join(ofolder, ofile)
						with open(infotext, 'w') as info:
							info.write(feed)
				except BaseException as e:
					Print.error('Exception: ' + str(e))
					if args.text_file:
						with open(errfile, 'a') as errfile:
							now=datetime.now()
							date=now.strftime("%x")+". "+now.strftime("%X")
							errfile.write(date+'\n')
							errfile.write("Filename: "+str(filename)+'\n')
							errfile.write('Exception: ' + str(e)+'\n')
			if filename.endswith('.nsz'):
				try:
					f = Fs.Nsp(filename, 'rb')
					check,feed=f.verify()
					f.flush()
					f.close()
					if not args.text_file:
						f = Fs.Nsp(filename, 'rb')
						verdict,headerlist,feed=f.verify_sig(feed,tmpfolder)
						f.flush()
						f.close()
						i=0
						print('\n********************************************************')
						print('Do you want to verify the hash of the nca files?')
						print('********************************************************')
						while i==0:
							print('Input "1" to VERIFY hash of files')
							print('Input "2" to NOT verify hash  of files\n')
							ck=input('Input your answer: ')
							if ck ==str(1):
								print('')
								f = Fs.Nsp(filename, 'rb')
								verdict,feed=f.nsz_hasher(buffer,headerlist,verdict,feed)
								f.flush()
								f.close()
								i=1
							elif ck ==str(2):
								f.flush()
								f.close()
								i=1
							else:
								print('WRONG CHOICE\n')
						print('\n********************************************************')
						print('Do you want to print the information to a text file')
						print('********************************************************')
						i=0
						while i==0:
							print('Input "1" to print to text file')
							print('Input "2" to NOT print to text file\n')
							ck=input('Input your answer: ')
							if ck ==str(1):
								with open(infotext, 'w') as info:
									info.write(feed)
								i=1
							elif ck ==str(2):
								i=1
							else:
								print('WRONG CHOICE\n')	
					elif args.text_file:
						if vertype == "lv2":
							f = Fs.Nsp(filename, 'rb')
							verdict,headerlist,feed=f.verify_sig(feed,tmpfolder)
							f.flush()
							f.close()
							if check == True:
								check=verdict
						elif vertype == "lv3":
							f = Fs.Nsp(filename, 'rb')
							verdict,headerlist,feed=f.verify_sig(feed,tmpfolder)
							f.flush()
							f.close()
							if check == True:
								check=verdict
							f = Fs.Nsp(filename, 'rb')
							verdict,feed=f.nsz_hasher(buffer,headerlist,verdict,feed)
							f.flush()
							f.close()
							if check == True:
								check=verdict
						if check == False:
							with open(errfile, 'a') as errfile:
								now=datetime.now()
								date=now.strftime("%x")+". "+now.strftime("%X")
								errfile.write(date+'\n')
								errfile.write("Filename: "+str(filename)+'\n')
								errfile.write("IS INCORRECT"+'\n')
						dir=os.path.dirname(os.path.abspath(tfile))
						info='INFO'
						subf='MASSVERIFY'
						ofolder =os.path.join(dir,info)
						if not os.path.exists(ofolder):
							os.makedirs(ofolder)
						ofolder =os.path.join(ofolder,subf)
						if not os.path.exists(ofolder):
							os.makedirs(ofolder)
						infotext=os.path.join(ofolder, ofile)
						with open(infotext, 'w') as info:
							info.write(feed)
				except BaseException as e:
					Print.error('Exception: ' + str(e))
					if args.text_file:
						with open(errfile, 'a') as errfile:
							now=datetime.now()
							date=now.strftime("%x")+". "+now.strftime("%X")
							errfile.write(date+'\n')
							errfile.write("Filename: "+str(filename)+'\n')
							errfile.write('Exception: ' + str(e)+'\n')		
			if filename.endswith('.xcz'):
				try:
					f = Fs.Xci(filename)
					check,feed=f.verify()
					f.flush()
					f.close()
					if not args.text_file:
						f = Fs.Xci(filename)
						verdict,headerlist,feed=f.verify_sig(feed,tmpfolder)
						f.flush()
						f.close()
						i=0
						print('\n********************************************************')
						print('Do you want to verify the hash of the nca files?')
						print('********************************************************')
						while i==0:
							print('Input "1" to VERIFY hash of files')
							print('Input "2" to NOT verify hash  of files\n')
							ck=input('Input your answer: ')
							if ck ==str(1):
								print('')
								f = Fs.Xci(filename)
								verdict,feed=f.xcz_hasher(buffer,headerlist,verdict,feed)
								f.flush()
								f.close()
								i=1
							elif ck ==str(2):
								f.flush()
								f.close()
								i=1
							else:
								print('WRONG CHOICE\n')
						print('\n********************************************************')
						print('Do you want to print the information to a text file')
						print('********************************************************')
						i=0
						while i==0:
							print('Input "1" to print to text file')
							print('Input "2" to NOT print to text file\n')
							ck=input('Input your answer: ')
							if ck ==str(1):
								with open(infotext, 'w') as info:
									info.write(feed)
								i=1
							elif ck ==str(2):
								i=1
							else:
								print('WRONG CHOICE\n')	
					elif args.text_file:
						if vertype == "lv2":
							f = Fs.Xci(filename)
							verdict,headerlist,feed=f.verify_sig(feed,tmpfolder)
							f.flush()
							f.close()
							if check == True:
								check=verdict
						elif vertype == "lv3":
							f = Fs.Nsp(filename, 'rb')
							verdict,headerlist,feed=f.verify_sig(feed,tmpfolder)
							f.flush()
							f.close()
							if check == True:
								check=verdict
							f = Fs.Xci(filename)
							verdict,feed=f.xcz_hasher(buffer,headerlist,verdict,feed)
							f.flush()
							f.close()
							if check == True:
								check=verdict
						if check == False:
							with open(errfile, 'a') as errfile:
								now=datetime.now()
								date=now.strftime("%x")+". "+now.strftime("%X")
								errfile.write(date+'\n')
								errfile.write("Filename: "+str(filename)+'\n')
								errfile.write("IS INCORRECT"+'\n')
						dir=os.path.dirname(os.path.abspath(tfile))
						info='INFO'
						subf='MASSVERIFY'
						ofolder =os.path.join(dir,info)
						if not os.path.exists(ofolder):
							os.makedirs(ofolder)
						ofolder =os.path.join(ofolder,subf)
						if not os.path.exists(ofolder):
							os.makedirs(ofolder)
						infotext=os.path.join(ofolder, ofile)
						with open(infotext, 'w') as info:
							info.write(feed)
				except BaseException as e:
					Print.error('Exception: ' + str(e))
					if args.text_file:
						with open(errfile, 'a') as errfile:
							now=datetime.now()
							date=now.strftime("%x")+". "+now.strftime("%X")
							errfile.write(date+'\n')
							errfile.write("Filename: "+str(filename)+'\n')
							errfile.write('Exception: ' + str(e)+'\n')								
			if filename.endswith('.nca'):
				try:
					f = Fs.Nca(filename, 'rb')
					ver_,origheader,ncaname,feed,currkg,tr,tkey,iGC=f.verify(False)
					f.flush()
					f.close()
					if not args.text_file:
						i=0
						print('\n********************************************************')
						print('Do you want to verify the hash of the nca files?')
						print('********************************************************')
						while i==0:
							print('Input "1" to VERIFY hash of files')
							print('Input "2" to NOT verify hash  of files\n')
							check=input('Input your answer: ')
							if check ==str(1):
								print('')
								f = Fs.Nca(filename, 'rb')
								verdict,feed=f.verify_hash_nca(buffer,origheader,ver_,feed)
								f.flush()
								f.close()
								i=1
							elif check ==str(2):
								i=1
							else:
								print('WRONG CHOICE\n')
						print('\n********************************************************')
						print('Do you want to print the information to a text file')
						print('********************************************************')
						i=0
						while i==0:
							print('Input "1" to print to text file')
							print('Input "2" to NOT print to text file\n')
							check=input('Input your answer: ')
							if check ==str(1):
								with open(infotext, 'w') as info:
									info.write(feed)
								i=1
							elif check ==str(2):
								i=1
							else:
								print('WRONG CHOICE\n')
					if args.text_file:
						f = Fs.Nca(filename, 'rb')
						verdict,feed=f.verify_hash_nca(buffer,origheader,ver_,feed)
						f.flush()
						f.close()
						if ver_ == True:
							ver_=verdict
						if ver_ == False:
							with open(errfile, 'a') as errfile:
								now=datetime.now()
								date=now.strftime("%x")+". "+now.strftime("%X")
								errfile.write(date+'\n')
								errfile.write("Filename: "+str(filename)+'\n')
								errfile.write("IS INCORRECT"+'\n')
						dir=os.path.dirname(os.path.abspath(tfile))
						info='INFO'
						subf='MASSVERIFY'
						ofolder =os.path.join(dir,info)
						if not os.path.exists(ofolder):
							os.makedirs(ofolder)
						ofolder =os.path.join(ofolder,subf)
						if not os.path.exists(ofolder):
							os.makedirs(ofolder)
						infotext=os.path.join(ofolder, ofile)
						with open(infotext, 'w') as info:
							info.write(feed)
				except BaseException as e:
					Print.error('Exception: ' + str(e))
					if args.text_file:
						with open(errfile, 'a') as errfile:
							now=datetime.now()
							date=now.strftime("%x")+". "+now.strftime("%X")
							errfile.write(date+'\n')
							errfile.write("Filename: "+str(filename)+'\n')
							errfile.write('Exception: ' + str(e)+'\n')
			Status.close()

		#split_list_by_id
		if args.split_list_by_id:
			for filepath in args.split_list_by_id:
				ofolder=os.path.abspath(filepath)
				if not os.path.exists(ofolder):
					os.makedirs(ofolder)
			baselist=list()
			addonlist=list()
			updlist=list()
			if args.text_file:
				tfile=args.text_file
				filelist=list()
				tfile=args.text_file
				with open(tfile,"r+", encoding='utf8') as f:
					for line in f:
						fp=line.strip()
						filelist.append(fp)
			'''
			for file in filelist:
				print(file)
				pass
			'''
			print('- Calculating base-ids for:')
			for filepath in filelist:
				try:
					if filepath.endswith('.nsp') or filepath.endswith('.nsz')  or filepath.endswith('.nsx') :
						f = Fs.Nsp(filepath)
					elif filepath.endswith('.xci') or filepath.endswith('.xcz') :
						f = Fs.factory(filepath)
						f.open(filepath, 'rb')
					print(tabs+filepath)
					validator,contentlist=f.cnmt_get_baseids()
					f.flush()
					f.close()
					if validator=='base':
						baselist.append([filepath,contentlist])
					elif validator=='update':
						updlist.append([filepath,contentlist])
					else:
						addonlist.append([filepath,contentlist])
				except BaseException as e:
					Print.error('Exception: ' + str(e))
			'''
			print('Baselist')
			for i in baselist:
				print(i)
			print(str(len(baselist)))
			print('Updlist')
			for i in updlist:
				print(i)
			print(str(len(updlist)))
			print('Addonlist')
			for i in addonlist:
				print(i)
			print(str(len(addonlist)))
			'''

			print('')
			print('- Generating lists:')
			if len(baselist)>0:
				for i in range(len(baselist)):
					lname=''
					fileslist=list()
					idlist=baselist[i][1]
					for k in idlist:
						lname+='['+k+']'
					lname=lname.upper()
					lname+='.txt'
					fileslist.append(baselist[i][0])
					for j in range(len(updlist)):
						addid=updlist[j][1]
						addid=addid[0]
						if addid in idlist:
							if updlist[j][0] not in fileslist:
								fileslist.append(updlist[j][0])
					for j in range(len(addonlist)):
						addid=addonlist[j][1]
						addid=addid[0]
						if addid in idlist:
							if addonlist[j][0] not in fileslist:
								fileslist.append(addonlist[j][0])
					endfile=os.path.join(ofolder, lname)
					print('  > '+endfile)
					with open(endfile,"w", encoding='utf8') as tfile:
						for line in fileslist:
							try:
								print(tabs+line)
								tfile.write(line+"\n")
							except:
								continue
			elif len(updlist)>0:
				for i in range(len(updlist)):
					lname=''
					fileslist=list()
					idlist=updlist[i][1]
					for k in idlist:
						k=k[:-3]+'800'
						lname+='['+k+']'
					lname=lname.upper()
					lname+='.txt'
					fileslist.append(updlist[i][0])
					for j in range(len(addonlist)):
						addid=addonlist[j][1]
						addid=addid[0]
						if addid in idlist:
							if addonlist[j][0] not in fileslist:
								fileslist.append(addonlist[j][0])
					endfile=os.path.join(ofolder, lname)
					print('  > '+endfile)
					with open(endfile,"w", encoding='utf8') as tfile:
						for line in fileslist:
							try:
								print(tabs+line)
								tfile.write(line+"\n")
							except:
								continue
			elif len(addonlist)>0:
				for i in range(len(addonlist)):
					lname=''
					fileslist=list()
					idlist=addonlist[i][1]
					for k in idlist:
						lname+='['+k+']'
					lname=lname.upper()
					lname+='.txt'
					fileslist.append(addonlist[i][0])
					endfile=os.path.join(ofolder, lname)
					print('  > '+endfile)
					with open(endfile,"w", encoding='utf8') as tfile:
						for line in fileslist:
							try:
								print(tabs+line)
								tfile.write(line+"\n")
							except:
								continue
			Status.close()

		#--------------------------
		#Print list of old updates
		#--------------------------

		#parser.add_argument('-mv_oupd', '--mv_old_updates', nargs='+', help='Moves old updates to another folder')
		if args.mv_old_updates:
			if args.ofolder:
				for input in args.ofolder:
					try:
						ofolder = input
					except BaseException as e:
						Print.error('Exception: ' + str(e))
			else:
				for filepath in args.mv_old_updates:
					ofolder=os.path.abspath(filepath)
					ofolder=os.path.join(ofolder, 'old')
			if not os.path.exists(ofolder):
				os.makedirs(ofolder)
			duplicates_f=os.path.join(ofolder, 'duplicates')
			if not os.path.exists(duplicates_f):
				os.makedirs(duplicates_f)
			baselist=list()
			addonlist=list()
			updlist=list();updtomove=list()
			filelist=list()
			if args.text_file:
				tfile=args.text_file
				tfile=args.text_file
				with open(tfile,"r+", encoding='utf8') as f:
					for line in f:
						fp=line.strip()
						filelist.append(fp)
			else:
				ruta=args.mv_old_updates[0]
				if ruta[-1]=='"':
					ruta=ruta[:-1]
				if ruta[0]=='"':
					ruta=ruta[1:]
				extlist=list()
				extlist.append('.nsp')
				extlist.append('.nsz')				
				if args.filter:
					for f in args.filter:
						filter=f
				try:
					fname=""
					binbin='RECYCLE.BIN'
					for ext in extlist:
						#print (ext)
						#print (ruta)
						if os.path.isdir(ruta):
							for dirpath, dirnames, filenames in os.walk(ruta):
								for filename in [f for f in filenames if f.endswith(ext.lower()) or f.endswith(ext.upper()) or f[:-1].endswith(ext.lower()) or f[:-1].endswith(ext.lower())]:
									fname=""
									if args.filter:
										if filter.lower() in filename.lower():
											fname=filename
									else:
										fname=filename
										#print(fname)
									if fname != "":
										if binbin.lower() not in filename.lower():
											filelist.append(os.path.join(dirpath, filename))
						else:
							if ruta.endswith(ext.lower()) or ruta.endswith(ext.upper()) or ruta[:-1].endswith(ext.lower()) or ruta[:-1].endswith(ext.upper()):
								filename = ruta
								#print(ruta)
								fname=""
								if args.filter:
									if filter.lower() in filename.lower():
										fname=filename
								else:
									fname=filename
								if fname != "":
									if binbin.lower() not in filename.lower():
										filelist.append(filename)
				except BaseException as e:
					Print.error('Exception: ' + str(e))
					pass
				'''
				for file in filelist:
					print(file)
					pass
				'''
				Datashelve = dbmodule.Dict('File01.dshlv');c=0
				for filepath in filelist:
					fileid='unknown';fileversion='unknown';cctag='unknown'
					tid1=list()
					tid2=list()
					tid1=[pos for pos, char in enumerate(filepath) if char == '[']
					tid2=[pos for pos, char in enumerate(filepath) if char == ']']
					if len(tid1)>=len(tid2):
						lentlist=len(tid1)
					elif len(tid1)<len(tid2):
						lentlist=len(tid2)
					for i in range(lentlist):
						try:
							i1=tid1[i]+1
							i2=tid2[i]
							t=filepath[i1:i2]
							#print(t)
							if len(t)==16:
								try:
									test1=filepath[i1:i2]
									int(filepath[i1:i2], 16)
									fileid=str(filepath[i1:i2]).upper()
									if fileid !='unknown':
										if int(fileid[-3:])==800:
											cctag='UPD'
										elif int(fileid[-3:])==000:
											cctag='BASE'
										else:
											try:
												int(fileid[-3:])
												cctag='DLC'
											except:pass
										break
								except:
									continue
						except:pass
					for i in range(lentlist):
						try:
							i1=tid1[i]+1
							i2=tid2[i]
						except:pass
						if (str(filepath[(i1)]).upper())=='V':
							try:
								test2=filepath[(i1+1):i2]
								fileversion=int(filepath[(i1+1):i2])
								if fileversion !='unknown':
									break
							except:
								continue

					#print(fileid+' '+str(fileversion)+' '+cctag)
					if fileid == 'unknown' or fileversion == 'unknown':
						print(fileid+' '+str(fileversion))
						print(str(os.path.basename(os.path.abspath(filepath))))
						print(test1)
						print(test2)

					if cctag!="UPD":
						print(str(os.path.basename(os.path.abspath(filepath))))

					if c==0:
						c+=1
						try:
							Datashelve[str(fileid)]=[filepath,fileid,fileversion,cctag]
						except BaseException as e:
							Print.error('Exception: ' + str(e))
					else:
						try:
							if str(fileid) in Datashelve:
								shelvedfile=Datashelve[str(fileid)]
								#print(shelvedfile[2])
								if shelvedfile[1]==fileid:
									if int(shelvedfile[2])>int(fileversion):
										print(str(os.path.basename(os.path.abspath(filepath))))
										checker=os.path.join(ofolder, str(os.path.basename(os.path.abspath(filepath))))
										if not os.path.isfile(checker):
											shutil.move(filepath,ofolder)
										else:
											try:
												os.remove(filepath)
											except:pass
										Datashelve[str(fileid)]=shelvedfile
									elif int(shelvedfile[2])== int(fileversion):
										print(str(os.path.basename(os.path.abspath(filepath))))
										checker=os.path.join(ofolder, str(os.path.basename(os.path.abspath(filepath))))
										if not os.path.isfile(checker):
											shutil.move(filepath,duplicates_f)
										else:
											try:
												os.remove(filepath)
											except:pass
										Datashelve[str(fileid)]=shelvedfile
									else:
										print(str(os.path.basename(os.path.abspath(shelvedfile[0]))))
										checker=os.path.join(ofolder, str(os.path.basename(os.path.abspath(shelvedfile[0]))))
										if not os.path.isfile(checker):
											shutil.move(shelvedfile[0],ofolder)
										else:
											try:
												os.remove(filepath)
											except:pass
										Datashelve[str(fileid)]=[filepath,fileid,fileversion,cctag]
								else:
									pass
							else:
								Datashelve[str(fileid)]=[filepath,fileid,fileversion,cctag]
						except BaseException as e:
							Print.error('Exception: ' + str(e))
				Datashelve.close()
				try:os.remove('File01.dshlv')
				except:pass
			Status.close()

		#parser.add_argument('-mv_odlc', '--mv_old_dlcs', nargs='+', help='Moves old dlcs to another folder')
		if args.mv_old_dlcs:
			if args.ofolder:
				for input in args.ofolder:
					try:
						ofolder = input
					except BaseException as e:
						Print.error('Exception: ' + str(e))
			else:
				for filepath in args.mv_old_dlcs:
					ofolder=os.path.abspath(filepath)
					ofolder=os.path.join(ofolder, 'old')
			if not os.path.exists(ofolder):
				os.makedirs(ofolder)
			duplicates_f=os.path.join(ofolder, 'duplicates')
			if not os.path.exists(duplicates_f):
				os.makedirs(duplicates_f)
			baselist=list()
			addonlist=list()
			updlist=list();updtomove=list()
			filelist=list()
			if args.text_file:
				tfile=args.text_file
				with open(tfile,"r+", encoding='utf8') as f:
					for line in f:
						fp=line.strip()
						filelist.append(fp)
			else:
				ruta=args.mv_old_dlcs[0]
				if ruta[-1]=='"':
					ruta=ruta[:-1]
				if ruta[0]=='"':
					ruta=ruta[1:]
				extlist=list()
				extlist.append('.nsp')
				extlist.append('.nsz')				
				if args.filter:
					for f in args.filter:
						filter=f
				try:
					fname=""
					binbin='RECYCLE.BIN'
					for ext in extlist:
						#print (ext)
						#print (ruta)
						if os.path.isdir(ruta):
							for dirpath, dirnames, filenames in os.walk(ruta):
								for filename in [f for f in filenames if f.endswith(ext.lower()) or f.endswith(ext.upper()) or f[:-1].endswith(ext.lower()) or f[:-1].endswith(ext.lower())]:
									fname=""
									if args.filter:
										if filter.lower() in filename.lower():
											fname=filename
									else:
										fname=filename
										#print(fname)
									if fname != "":
										if binbin.lower() not in filename.lower():
											filelist.append(os.path.join(dirpath, filename))
						else:
							if ruta.endswith(ext.lower()) or ruta.endswith(ext.upper()) or ruta[:-1].endswith(ext.lower()) or ruta[:-1].endswith(ext.upper()):
								filename = ruta
								#print(ruta)
								fname=""
								if args.filter:
									if filter.lower() in filename.lower():
										fname=filename
								else:
									fname=filename
								if fname != "":
									if binbin.lower() not in filename.lower():
										filelist.append(filename)
				except BaseException as e:
					Print.error('Exception: ' + str(e))
					pass
				'''
				for file in filelist:
					print(file)
					pass
				'''
				Datashelve = dbmodule.Dict('File01.dshlv');c=0
				for filepath in filelist:
					fileid='unknown';fileversion='unknown';cctag='unknown'
					tid1=list()
					tid2=list()
					tid1=[pos for pos, char in enumerate(filepath) if char == '[']
					tid2=[pos for pos, char in enumerate(filepath) if char == ']']
					if len(tid1)>=len(tid2):
						lentlist=len(tid1)
					elif len(tid1)<len(tid2):
						lentlist=len(tid2)
					for i in range(lentlist):
						try:
							i1=tid1[i]+1
							i2=tid2[i]
							t=filepath[i1:i2]
							#print(t)
							if len(t)==16:
								try:
									test1=filepath[i1:i2]
									int(filepath[i1:i2], 16)
									fileid=str(filepath[i1:i2]).upper()
									if fileid !='unknown':
										if int(fileid[-3:])==800:
											cctag='UPD'
										elif int(fileid[-3:])==000:
											cctag='BASE'
										else:
											try:
												int(fileid[-3:])
												cctag='DLC'
											except:pass
										break
								except:
									try:
										fileid=str(filepath[i1:i2]).upper()
										if str(fileid[-3:])!='800' or str(fileid[-3:])!='000':
											DLCnumb=str(fileid)
											DLCnumb="0000000000000"+DLCnumb[-3:]
											DLCnumb=bytes.fromhex(DLCnumb)
											DLCnumb=str(int.from_bytes(DLCnumb, byteorder='big'))
											DLCnumb=int(DLCnumb)
											cctag='DLC'
									except:continue
						except:pass
					for i in range(lentlist):
						try:
							i1=tid1[i]+1
							i2=tid2[i]
						except:pass
						if (str(filepath[(i1)]).upper())=='V':
							try:
								test2=filepath[(i1+1):i2]
								fileversion=int(filepath[(i1+1):i2])
								if fileversion !='unknown':
									break
							except:
								continue

					#print(fileid+' '+str(fileversion)+' '+cctag)
					if fileid == 'unknown' or fileversion == 'unknown':
						print(fileid+' '+str(fileversion))
						print(str(os.path.basename(os.path.abspath(filepath))))
						print(test1)
						print(test2)

					if cctag!="DLC":
						print(str(os.path.basename(os.path.abspath(filepath))))

					if c==0:
						c+=1
						try:
							Datashelve[str(fileid)]=[filepath,fileid,fileversion,cctag]
						except BaseException as e:
							Print.error('Exception: ' + str(e))
					else:
						try:
							if str(fileid) in Datashelve:
								shelvedfile=Datashelve[str(fileid)]
								#print(shelvedfile[2])
								if shelvedfile[1]==fileid:
									if int(shelvedfile[2])>int(fileversion):
										print(str(os.path.basename(os.path.abspath(filepath))))
										checker=os.path.join(ofolder, str(os.path.basename(os.path.abspath(filepath))))
										if not os.path.isfile(checker):
											shutil.move(filepath,ofolder)
										else:
											try:
												os.remove(filepath)
											except:pass
										Datashelve[str(fileid)]=shelvedfile
									elif int(shelvedfile[2])== int(fileversion):
										print(str(os.path.basename(os.path.abspath(filepath))))
										checker=os.path.join(ofolder, str(os.path.basename(os.path.abspath(filepath))))
										if not os.path.isfile(checker):
											shutil.move(filepath,duplicates_f)
										else:
											try:
												os.remove(filepath)
											except:pass
										Datashelve[str(fileid)]=shelvedfile
									else:
										print(str(os.path.basename(os.path.abspath(shelvedfile[0]))))
										checker=os.path.join(ofolder, str(os.path.basename(os.path.abspath(shelvedfile[0]))))
										if not os.path.isfile(checker):
											shutil.move(shelvedfile[0],ofolder)
										else:
											try:
												os.remove(filepath)
											except:pass
										Datashelve[str(fileid)]=[filepath,fileid,fileversion,cctag]
								else:
									pass
							else:
								Datashelve[str(fileid)]=[filepath,fileid,fileversion,cctag]
						except BaseException as e:
							Print.error('Exception: ' + str(e))
				Datashelve.close()
				try:os.remove('File01.dshlv')
				except:pass
			Status.close()

		#parser.add_argument('-cr_ilist', '--cr_incl_list', nargs='+', help='Creates a include list from a textfile and a folder')
		#parser.add_argument('-tfile_aux', '--text_file_aux', help='Auxiliary text file')
		if args.cr_incl_list:
			# if args.ofolder:
				# for input in args.ofolder:
					# try:
						# ofolder = input
					# except BaseException as e:
						# Print.error('Exception: ' + str(e))
			# else:
				# for filepath in args.cr_incl_list:
					# ofolder=os.path.abspath(filepath)
					# ofolder=os.path.join(ofolder, 'old')
			# if not os.path.exists(ofolder):
				# os.makedirs(ofolder)
			# duplicates_f=os.path.join(ofolder, 'duplicates')
			# if not os.path.exists(duplicates_f):
				# os.makedirs(duplicates_f)
			if args.fexport:
				for input in args.fexport:
					try:
						exportlist = input
					except BaseException as e:
						Print.error('Exception: ' + str(e))
			baselist=list()
			addonlist=list()
			updlist=list();updtomove=list()
			filelist=list()
			if args.text_file:
				tfile=args.text_file
				with open(tfile,"r+", encoding='utf8') as f:
					for line in f:
						fp=line.strip()
						filelist.append(fp)
			if args.text_file_aux:
				filelist2=list()
				tfile2=args.text_file_aux
				with open(tfile2,"r+", encoding='utf8') as f:
					for line in f:
						fp=line.strip()
						filelist2.append(fp)
			else:
				filelist2=list()
				ruta=args.cr_incl_list[0]
				if ruta[-1]=='"':
					ruta=ruta[:-1]
				if ruta[0]=='"':
					ruta=ruta[1:]
				extlist=list()
				extlist.append('.nsp')
				extlist.append('.nsz')				
				extlist.append('.xci')
				extlist.append('.xcz')				
				if args.filter:
					for f in args.filter:
						filter=f
				#print(ruta)
				try:
					fname=""
					binbin='RECYCLE.BIN'
					for ext in extlist:
						#print (ext)
						#print (ruta)
						if os.path.isdir(ruta):
							for dirpath, dirnames, filenames in os.walk(ruta):
								for filename in [f for f in filenames if f.endswith(ext.lower()) or f.endswith(ext.upper()) or f[:-1].endswith(ext.lower()) or f[:-1].endswith(ext.lower())]:
									fname=""
									if args.filter:
										if filter.lower() in filename.lower():
											fname=filename
									else:
										fname=filename
										#print(fname)
									if fname != "":
										if binbin.lower() not in filename.lower():
											filelist2.append(os.path.join(dirpath, filename))
						else:
							if ruta.endswith(ext.lower()) or ruta.endswith(ext.upper()) or ruta[:-1].endswith(ext.lower()) or ruta[:-1].endswith(ext.upper()):
								filename = ruta
								#print(ruta)
								fname=""
								if args.filter:
									if filter.lower() in filename.lower():
										fname=filename
								else:
									fname=filename
								if fname != "":
									if binbin.lower() not in filename.lower():
										filelist2.append(filename)
				except BaseException as e:
					Print.error('Exception: ' + str(e))
					pass
			'''
			for file in filelist2:
				print(file)
				pass
			'''
			test2="";test=""
			Datashelve = dbmodule.Dict('File01.dshlv');c=0
			for filepath in filelist2:
				fileid='unknown';fileversion='unknown';cctag='unknown'
				tid1=list()
				tid2=list()
				tid1=[pos for pos, char in enumerate(filepath) if char == '[']
				tid2=[pos for pos, char in enumerate(filepath) if char == ']']
				if len(tid1)>=len(tid2):
					lentlist=len(tid1)
				elif len(tid1)<len(tid2):
					lentlist=len(tid2)
				for i in range(lentlist):
					try:
						i1=tid1[i]+1
						i2=tid2[i]
						t=filepath[i1:i2]
						#print(t)
						if len(t)==16:
							try:
								test1=filepath[i1:i2]
								int(filepath[i1:i2], 16)
								fileid=str(filepath[i1:i2]).upper()
								if fileid !='unknown':
									if int(fileid[-3:])==800:
										cctag='UPD'
									elif int(fileid[-3:])==000:
										cctag='BASE'
									else:
										try:
											int(fileid[-3:])
											cctag='DLC'
										except:pass
									break
							except:
								try:
									fileid=str(filepath[i1:i2]).upper()
									if str(fileid[-3:])!='800' or str(fileid[-3:])!='000':
										DLCnumb=str(fileid)
										DLCnumb="0000000000000"+DLCnumb[-3:]
										DLCnumb=bytes.fromhex(DLCnumb)
										DLCnumb=str(int.from_bytes(DLCnumb, byteorder='big'))
										DLCnumb=int(DLCnumb)
										cctag='DLC'
								except:continue
					except:pass
				for i in range(lentlist):
					try:
						i1=tid1[i]+1
						i2=tid2[i]
					except:pass
					if (str(filepath[(i1)]).upper())=='V':
						try:
							test2=filepath[(i1+1):i2]
							fileversion=int(filepath[(i1+1):i2])
							#print(fileversion)
							if fileversion !='unknown':
								break
						except:
							continue

				#print(fileid+' '+str(fileversion)+' '+cctag)
				if fileid == 'unknown' or fileversion == 'unknown':
					print(fileid+' '+str(fileversion))
					print(str(os.path.basename(os.path.abspath(filepath))))
					print(test1)
					print(test2)

				if cctag!="DLC" and cctag!="BASE" and cctag!="UPD":
					print(str(os.path.basename(os.path.abspath(filepath))))
				if c==0:
					c+=1
					try:
						Datashelve[str(fileid)]=[filepath,fileid,fileversion,cctag]
					except BaseException as e:
						Print.error('Exception: ' + str(e))
				else:
					try:
						if str(fileid) in Datashelve:
							shelvedfile=Datashelve[str(fileid)]
							#print(shelvedfile[2])
							if shelvedfile[1]==fileid:
								if int(shelvedfile[2])>int(fileversion):
									Datashelve[str(fileid)]=shelvedfile
								elif int(shelvedfile[2])== int(fileversion):
									Datashelve[str(fileid)]=shelvedfile
								else:
									Datashelve[str(fileid)]=[filepath,fileid,fileversion,cctag]
							else:
								pass
						else:
							Datashelve[str(fileid)]=[filepath,str(fileid),fileversion,cctag]
					except BaseException as e:
						Print.error('Exception: ' + str(e))
			del filelist2

			for filepath in filelist:
				fileid='unknown';fileversion='unknown';cctag='unknown'
				tid1=list()
				tid2=list()
				tid1=[pos for pos, char in enumerate(filepath) if char == '[']
				tid2=[pos for pos, char in enumerate(filepath) if char == ']']
				if len(tid1)>=len(tid2):
					lentlist=len(tid1)
				elif len(tid1)<len(tid2):
					lentlist=len(tid2)
				for i in range(lentlist):
					try:
						i1=tid1[i]+1
						i2=tid2[i]
						t=filepath[i1:i2]
						#print(t)
						if len(t)==16:
							try:
								test1=filepath[i1:i2]
								int(filepath[i1:i2], 16)
								fileid=str(filepath[i1:i2]).upper()
								if fileid !='unknown':
									if int(fileid[-3:])==800:
										cctag='UPD'
									elif int(fileid[-3:])==000:
										cctag='BASE'
									else:
										try:
											int(fileid[-3:])
											cctag='DLC'
										except:pass
									break
							except:
								try:
									fileid=str(filepath[i1:i2]).upper()
									if str(fileid[-3:])!='800' or str(fileid[-3:])!='000':
										DLCnumb=str(fileid)
										DLCnumb="0000000000000"+DLCnumb[-3:]
										DLCnumb=bytes.fromhex(DLCnumb)
										DLCnumb=str(int.from_bytes(DLCnumb, byteorder='big'))
										DLCnumb=int(DLCnumb)
										cctag='DLC'
								except:continue
					except:pass
				for i in range(lentlist):
					try:
						i1=tid1[i]+1
						i2=tid2[i]
					except:pass
					if (str(filepath[(i1)]).upper())=='V':
						try:
							test2=filepath[(i1+1):i2]
							fileversion=int(filepath[(i1+1):i2])
							if fileversion !='unknown':
								break
						except:
							continue

				#print(fileid+' '+str(fileversion)+' '+cctag)
				#print(filepath)
				if fileid == 'unknown' or fileversion == 'unknown':
					print(fileid+' '+str(fileversion))
					print(str(os.path.basename(os.path.abspath(filepath))))
					print(test1)
					print(test2)

				if cctag!="DLC" and cctag!="BASE" and cctag!="UPD":
					print(str(os.path.basename(os.path.abspath(filepath))))

				try:
					if str(fileid) in Datashelve:
						shelvedfile=Datashelve[str(fileid)]
						if int(shelvedfile[2])<int(fileversion):
							print(fileid +' v'+str(fileversion))
							with open(exportlist,"a", encoding='utf8') as tfile:
								tfile.write(filepath+'\n')
					else:
						print(fileid +' v'+str(fileversion))
						#print(filepath)
						#tfname='testmissdlc.txt'
						with open(exportlist,"a", encoding='utf8') as tfile:
							tfile.write(filepath+'\n')
				except BaseException as e:
					Print.error('Exception: ' + str(e))
			Datashelve.close()
			try:os.remove('File01.dshlv')
			except:pass
			Status.close()

		# ...................................................
		# Create exclude list
		# ...................................................
		#parser.add_argument('-cr_elist', '--cr_excl_list', nargs='+', help='Creates a exclude list from a textfile and a folder or 2 textfiles')
		#parser.add_argument('-tfile_aux', '--text_file_aux', help='Auxiliary text file')
		if args.cr_excl_list:
			# if args.ofolder:
				# for input in args.ofolder:
					# try:
						# ofolder = input
					# except BaseException as e:
						# Print.error('Exception: ' + str(e))
			# else:
				# for filepath in args.cr_excl_list:
					# ofolder=os.path.abspath(filepath)
					# ofolder=os.path.join(ofolder, 'old')
			# if not os.path.exists(ofolder):
				# os.makedirs(ofolder)
			# duplicates_f=os.path.join(ofolder, 'duplicates')
			# if not os.path.exists(duplicates_f):
				# os.makedirs(duplicates_f)
			if args.fexport:
				for input in args.fexport:
					try:
						exportlist = input
					except BaseException as e:
						Print.error('Exception: ' + str(e))
			baselist=list()
			addonlist=list()
			updlist=list();updtomove=list()
			filelist=list()
			if args.text_file:
				tfile=args.text_file
				with open(tfile,"r+", encoding='utf8') as f:
					for line in f:
						fp=line.strip()
						filelist.append(fp)
			if args.text_file_aux:
				filelist2=list()
				tfile2=args.text_file_aux
				with open(tfile2,"r+", encoding='utf8') as f:
					for line in f:
						fp=line.strip()
						filelist2.append(fp)
			else:
				filelist2=list()
				ruta=args.cr_excl_list[0]
				if ruta[-1]=='"':
					ruta=ruta[:-1]
				if ruta[0]=='"':
					ruta=ruta[1:]
				extlist=list()
				extlist.append('.nsp')
				extlist.append('.nsz')				
				extlist.append('.xci')
				extlist.append('.xcz')				
				if args.filter:
					for f in args.filter:
						filter=f
				#print(ruta)
				try:
					fname=""
					binbin='RECYCLE.BIN'
					for ext in extlist:
						#print (ext)
						#print (ruta)
						if os.path.isdir(ruta):
							for dirpath, dirnames, filenames in os.walk(ruta):
								for filename in [f for f in filenames if f.endswith(ext.lower()) or f.endswith(ext.upper()) or f[:-1].endswith(ext.lower()) or f[:-1].endswith(ext.lower())]:
									fname=""
									if args.filter:
										if filter.lower() in filename.lower():
											fname=filename
									else:
										fname=filename
										#print(fname)
									if fname != "":
										if binbin.lower() not in filename.lower():
											filelist2.append(os.path.join(dirpath, filename))
						else:
							if ruta.endswith(ext.lower()) or ruta.endswith(ext.upper()) or ruta[:-1].endswith(ext.lower()) or ruta[:-1].endswith(ext.upper()):
								filename = ruta
								#print(ruta)
								fname=""
								if args.filter:
									if filter.lower() in filename.lower():
										fname=filename
								else:
									fname=filename
								if fname != "":
									if binbin.lower() not in filename.lower():
										filelist2.append(filename)
				except BaseException as e:
					Print.error('Exception: ' + str(e))
					pass
			'''
			for file in filelist2:
				print(file)
				pass
			'''
			test2="";test=""
			Datashelve = dbmodule.Dict('File01.dshlv');c=0
			for filepath in filelist2:
				fileid='unknown';fileversion='unknown';cctag='unknown'
				tid1=list()
				tid2=list()
				tid1=[pos for pos, char in enumerate(filepath) if char == '[']
				tid2=[pos for pos, char in enumerate(filepath) if char == ']']
				if len(tid1)>=len(tid2):
					lentlist=len(tid1)
				elif len(tid1)<len(tid2):
					lentlist=len(tid2)
				for i in range(lentlist):
					try:
						i1=tid1[i]+1
						i2=tid2[i]
						t=filepath[i1:i2]
						#print(t)
						if len(t)==16:
							try:
								test1=filepath[i1:i2]
								int(filepath[i1:i2], 16)
								fileid=str(filepath[i1:i2]).upper()
								if fileid !='unknown':
									if int(fileid[-3:])==800:
										cctag='UPD'
									elif int(fileid[-3:])==000:
										cctag='BASE'
									else:
										try:
											int(fileid[-3:])
											cctag='DLC'
										except:pass
									break
							except:
								try:
									fileid=str(filepath[i1:i2]).upper()
									if str(fileid[-3:])!='800' or str(fileid[-3:])!='000':
										DLCnumb=str(fileid)
										DLCnumb="0000000000000"+DLCnumb[-3:]
										DLCnumb=bytes.fromhex(DLCnumb)
										DLCnumb=str(int.from_bytes(DLCnumb, byteorder='big'))
										DLCnumb=int(DLCnumb)
										cctag='DLC'
								except:continue
					except:pass
				for i in range(lentlist):
					try:
						i1=tid1[i]+1
						i2=tid2[i]
					except:pass
					if (str(filepath[(i1)]).upper())=='V':
						try:
							test2=filepath[(i1+1):i2]
							fileversion=int(filepath[(i1+1):i2])
							#print(fileversion)
							if fileversion !='unknown':
								break
						except:
							continue

				#print(fileid+' '+str(fileversion)+' '+cctag)
				if fileid == 'unknown' or fileversion == 'unknown':
					print(fileid+' '+str(fileversion))
					print(str(os.path.basename(os.path.abspath(filepath))))
					print(test1)
					print(test2)

				if cctag!="DLC" and cctag!="BASE" and cctag!="UPD":
					print(str(os.path.basename(os.path.abspath(filepath))))
				if c==0:
					c+=1
					try:
						Datashelve[str(fileid)]=[filepath,fileid,fileversion,cctag]
					except BaseException as e:
						Print.error('Exception: ' + str(e))
				else:
					try:
						if str(fileid) in Datashelve:
							shelvedfile=Datashelve[str(fileid)]
							#print(shelvedfile[2])
							if shelvedfile[1]==fileid:
								if int(shelvedfile[2])>int(fileversion):
									Datashelve[str(fileid)]=shelvedfile
								elif int(shelvedfile[2])== int(fileversion):
									Datashelve[str(fileid)]=shelvedfile
								else:
									Datashelve[str(fileid)]=[filepath,fileid,fileversion,cctag]
							else:
								pass
						else:
							Datashelve[str(fileid)]=[filepath,str(fileid),fileversion,cctag]
					except BaseException as e:
						Print.error('Exception: ' + str(e))
			del filelist2

			for filepath in filelist:
				fileid='unknown';fileversion='unknown';cctag='unknown'
				tid1=list()
				tid2=list()
				tid1=[pos for pos, char in enumerate(filepath) if char == '[']
				tid2=[pos for pos, char in enumerate(filepath) if char == ']']
				if len(tid1)>=len(tid2):
					lentlist=len(tid1)
				elif len(tid1)<len(tid2):
					lentlist=len(tid2)
				for i in range(lentlist):
					try:
						i1=tid1[i]+1
						i2=tid2[i]
						t=filepath[i1:i2]
						#print(t)
						if len(t)==16:
							try:
								test1=filepath[i1:i2]
								int(filepath[i1:i2], 16)
								fileid=str(filepath[i1:i2]).upper()
								if fileid !='unknown':
									if int(fileid[-3:])==800:
										cctag='UPD'
									elif int(fileid[-3:])==000:
										cctag='BASE'
									else:
										try:
											int(fileid[-3:])
											cctag='DLC'
										except:pass
									break
							except:
								try:
									fileid=str(filepath[i1:i2]).upper()
									if str(fileid[-3:])!='800' or str(fileid[-3:])!='000':
										DLCnumb=str(fileid)
										DLCnumb="0000000000000"+DLCnumb[-3:]
										DLCnumb=bytes.fromhex(DLCnumb)
										DLCnumb=str(int.from_bytes(DLCnumb, byteorder='big'))
										DLCnumb=int(DLCnumb)
										cctag='DLC'
								except:continue
					except:pass
				for i in range(lentlist):
					try:
						i1=tid1[i]+1
						i2=tid2[i]
					except:pass
					if (str(filepath[(i1)]).upper())=='V':
						try:
							test2=filepath[(i1+1):i2]
							fileversion=int(filepath[(i1+1):i2])
							if fileversion !='unknown':
								break
						except:
							continue

				#print(fileid+' '+str(fileversion)+' '+cctag)
				#print(filepath)
				if fileid == 'unknown' or fileversion == 'unknown':
					print(fileid+' '+str(fileversion))
					print(str(os.path.basename(os.path.abspath(filepath))))
					print(test1)
					print(test2)

				if cctag!="DLC" and cctag!="BASE" and cctag!="UPD":
					print(str(os.path.basename(os.path.abspath(filepath))))

				try:
					if str(fileid) in Datashelve:
						shelvedfile=Datashelve[str(fileid)]
						if str(filepath) != str(shelvedfile[0]):
							if int(shelvedfile[2])>=int(fileversion):
								print(fileid +' v'+str(fileversion))
								with open(exportlist,"a", encoding='utf8') as tfile:
									tfile.write(filepath+'\n')
					else:
						pass
				except BaseException as e:
					Print.error('Exception: ' + str(e))
			Datashelve.close()
			try:os.remove('File01.dshlv')
			except:pass
			Status.close()

		# ...................................................
		# OUTDATED XCI LIST
		# ...................................................
		#parser.add_argument('-cr_xcioutlist', '--cr_outdated_xci_list', nargs='+', help='Creates a include list from a textfile and a folder')
		#parser.add_argument('-tfile_aux', '--text_file_aux', help='Auxiliary text file')
		if args.cr_outdated_xci_list:
			# if args.ofolder:
				# for input in args.ofolder:
					# try:
						# ofolder = input
					# except BaseException as e:
						# Print.error('Exception: ' + str(e))
			# else:
				# for filepath in args.cr_outdated_xci_list:
					# ofolder=os.path.abspath(filepath)
					# ofolder=os.path.join(ofolder, 'old')
			# if not os.path.exists(ofolder):
				# os.makedirs(ofolder)
			# duplicates_f=os.path.join(ofolder, 'duplicates')
			# if not os.path.exists(duplicates_f):
				# os.makedirs(duplicates_f)
			if args.fexport:
				for input in args.fexport:
					try:
						exportlist = input
					except BaseException as e:
						Print.error('Exception: ' + str(e))
			baselist=list()
			addonlist=list()
			updlist=list();updtomove=list()
			filelist=list()
			if args.text_file:
				tfile=args.text_file
				with open(tfile,"r+", encoding='utf8') as f:
					for line in f:
						fp=line.strip()
						filelist.append(fp)
			if args.text_file_aux:
				filelist2=list()
				tfile2=args.text_file_aux
				with open(tfile2,"r+", encoding='utf8') as f:
					for line in f:
						fp=line.strip()
						filelist2.append(fp)
			else:
				filelist2=list()
				ruta=args.cr_outdated_xci_list[0]
				if ruta[-1]=='"':
					ruta=ruta[:-1]
				if ruta[0]=='"':
					ruta=ruta[1:]
				extlist=list()
				extlist.append('.nsp')
				extlist.append('.nsz')				
				extlist.append('.xci')
				extlist.append('.xcz')				
				if args.filter:
					for f in args.filter:
						filter=f
				#print(ruta)
				try:
					fname=""
					binbin='RECYCLE.BIN'
					for ext in extlist:
						#print (ext)
						#print (ruta)
						if os.path.isdir(ruta):
							for dirpath, dirnames, filenames in os.walk(ruta):
								for filename in [f for f in filenames if f.endswith(ext.lower()) or f.endswith(ext.upper()) or f[:-1].endswith(ext.lower()) or f[:-1].endswith(ext.lower())]:
									fname=""
									if args.filter:
										if filter.lower() in filename.lower():
											fname=filename
									else:
										fname=filename
										#print(fname)
									if fname != "":
										if binbin.lower() not in filename.lower():
											filelist2.append(os.path.join(dirpath, filename))
						else:
							if ruta.endswith(ext.lower()) or ruta.endswith(ext.upper()) or ruta[:-1].endswith(ext.lower()) or ruta[:-1].endswith(ext.upper()):
								filename = ruta
								#print(ruta)
								fname=""
								if args.filter:
									if filter.lower() in filename.lower():
										fname=filename
								else:
									fname=filename
								if fname != "":
									if binbin.lower() not in filename.lower():
										filelist2.append(filename)
				except BaseException as e:
					Print.error('Exception: ' + str(e))
					pass
			'''
			for file in filelist2:
				print(file)
				pass
			'''
			test2="";test=""
			Datashelve = dbmodule.Dict('File01.dshlv');c=0
			for filepath in filelist2:
				fileid='unknown';fileversion='unknown';cctag='unknown'
				tid1=list()
				tid2=list()
				tid1=[pos for pos, char in enumerate(filepath) if char == '[']
				tid2=[pos for pos, char in enumerate(filepath) if char == ']']
				if len(tid1)>=len(tid2):
					lentlist=len(tid1)
				elif len(tid1)<len(tid2):
					lentlist=len(tid2)
				for i in range(lentlist):
					try:
						i1=tid1[i]+1
						i2=tid2[i]
						t=filepath[i1:i2]
						#print(t)
						if len(t)==16:
							try:
								test1=filepath[i1:i2]
								int(filepath[i1:i2], 16)
								fileid=str(filepath[i1:i2]).upper()
								if fileid !='unknown':
									if int(fileid[-3:])==800:
										cctag='UPD'
									elif int(fileid[-3:])==000:
										cctag='BASE'
									else:
										try:
											int(fileid[-3:])
											cctag='DLC'
										except:pass
									break
							except:
								try:
									fileid=str(filepath[i1:i2]).upper()
									if str(fileid[-3:])!='800' or str(fileid[-3:])!='000':
										DLCnumb=str(fileid)
										DLCnumb="0000000000000"+DLCnumb[-3:]
										DLCnumb=bytes.fromhex(DLCnumb)
										DLCnumb=str(int.from_bytes(DLCnumb, byteorder='big'))
										DLCnumb=int(DLCnumb)
										cctag='DLC'
								except:continue
					except:pass
				for i in range(lentlist):
					try:
						i1=tid1[i]+1
						i2=tid2[i]
					except:pass
					if (str(filepath[(i1)]).upper())=='V':
						try:
							test2=filepath[(i1+1):i2]
							fileversion=int(filepath[(i1+1):i2])
							#print(fileversion)
							if fileversion !='unknown':
								break
						except:
							continue
				if cctag=="BASE" and fileversion == 'unknown':
					fileversion=0
				#print(fileid+' '+str(fileversion)+' '+cctag)
				if fileid == 'unknown' or fileversion == 'unknown':
					print(fileid+' '+str(fileversion))
					print(str(os.path.basename(os.path.abspath(filepath))))
					print(test1)
					print(test2)

				if cctag!="DLC" and cctag!="BASE" and cctag!="UPD":
					print(str(os.path.basename(os.path.abspath(filepath))))
				if c==0:
					c+=1
					try:
						Datashelve[str(fileid)]=[filepath,fileid,fileversion,cctag]
					except BaseException as e:
						Print.error('Exception: ' + str(e))
				else:
					try:
						if str(fileid) in Datashelve:
							shelvedfile=Datashelve[str(fileid)]
							#print(shelvedfile[2])
							if shelvedfile[1]==fileid:
								if int(shelvedfile[2])>int(fileversion):
									Datashelve[str(fileid)]=shelvedfile
								elif int(shelvedfile[2])== int(fileversion):
									Datashelve[str(fileid)]=shelvedfile
								else:
									Datashelve[str(fileid)]=[filepath,fileid,fileversion,cctag]
							else:
								pass
						else:
							Datashelve[str(fileid)]=[filepath,str(fileid),fileversion,cctag]
					except BaseException as e:
						Print.error('Exception: ' + str(e))
			del filelist2

			for filepath in filelist:
				fileid='unknown';fileversion='unknown';cctag='unknown'
				tid1=list()
				tid2=list()
				tid1=[pos for pos, char in enumerate(filepath) if char == '[']
				tid2=[pos for pos, char in enumerate(filepath) if char == ']']
				if len(tid1)>=len(tid2):
					lentlist=len(tid1)
				elif len(tid1)<len(tid2):
					lentlist=len(tid2)
				for i in range(lentlist):
					try:
						i1=tid1[i]+1
						i2=tid2[i]
						t=filepath[i1:i2]
						#print(t)
						if len(t)==16:
							try:
								test1=filepath[i1:i2]
								int(filepath[i1:i2], 16)
								fileid=str(filepath[i1:i2]).upper()
								if fileid !='unknown':
									if int(fileid[-3:])==800:
										cctag='UPD'
									elif int(fileid[-3:])==000:
										cctag='BASE'
									else:
										try:
											int(fileid[-3:])
											cctag='DLC'
										except:pass
									break
							except:
								try:
									fileid=str(filepath[i1:i2]).upper()
									if str(fileid[-3:])!='800' or str(fileid[-3:])!='000':
										DLCnumb=str(fileid)
										DLCnumb="0000000000000"+DLCnumb[-3:]
										DLCnumb=bytes.fromhex(DLCnumb)
										DLCnumb=str(int.from_bytes(DLCnumb, byteorder='big'))
										DLCnumb=int(DLCnumb)
										cctag='DLC'
								except:continue
					except:pass
				for i in range(lentlist):
					try:
						i1=tid1[i]+1
						i2=tid2[i]
					except:pass
					if (str(filepath[(i1)]).upper())=='V':
						try:
							test2=filepath[(i1+1):i2]
							fileversion=int(filepath[(i1+1):i2])
							if fileversion !='unknown':
								break
						except:
							continue

				#print(fileid+' '+str(fileversion)+' '+cctag)
				#print(filepath)

				if cctag=="BASE" and fileversion == 'unknown':
					fileversion=0

				if fileid == 'unknown' or fileversion == 'unknown':
					print(fileid+' '+str(fileversion))
					print(str(os.path.basename(os.path.abspath(filepath))))
					print(test1)
					print(test2)

				if cctag!="DLC" and cctag!="BASE" and cctag!="UPD":
					print(str(os.path.basename(os.path.abspath(filepath))))

				isbase=False
				if str(fileid[-3:])=='000':
					isbase=True
				elif str(fileid[-3:])=='800':
					fileid=str(fileid[:-3])+'000'
				else:
					pass

				try:
					if str(fileid) in Datashelve:
						shelvedfile=Datashelve[str(fileid)]
						if int(shelvedfile[2])<int(fileversion):
							print(fileid +' v'+str(fileversion))
							with open(exportlist,"a", encoding='utf8') as tfile:
								tfile.write(filepath+'\n')
					elif isbase==True:
						print(fileid +' v'+str(fileversion))
						#print(filepath)
						#tfname='testmissdlc.txt'
						with open(exportlist,"a", encoding='utf8') as tfile:
							tfile.write(filepath+'\n')
					else:
						pass
				except BaseException as e:
					Print.error('Exception: ' + str(e))
			Datashelve.close()
			try:os.remove('File01.dshlv')
			except:pass
			Status.close()

		# ...................................................
		# EXPAND LIST
		# ...................................................
		#parser.add_argument('-cr_xexplist', '--cr_expand_list', nargs='+', help='Expands the list with games by baseid')
		#parser.add_argument('-tfile_aux', '--text_file_aux', help='Auxiliary text file')
		if args.cr_expand_list:
			# if args.ofolder:
				# for input in args.ofolder:
					# try:
						# ofolder = input
					# except BaseException as e:
						# Print.error('Exception: ' + str(e))
			# else:
				# for filepath in args.cr_expand_list:
					# ofolder=os.path.abspath(filepath)
					# ofolder=os.path.join(ofolder, 'old')
			# if not os.path.exists(ofolder):
				# os.makedirs(ofolder)
			# duplicates_f=os.path.join(ofolder, 'duplicates')
			# if not os.path.exists(duplicates_f):
				# os.makedirs(duplicates_f)
			if args.fexport:
				for input in args.fexport:
					try:
						exportlist = input
					except BaseException as e:
						Print.error('Exception: ' + str(e))
			baselist=list()
			addonlist=list()
			updlist=list();updtomove=list()
			filelist=list()
			if args.text_file:
				tfile=args.text_file
				with open(tfile,"r+", encoding='utf8') as f:
					for line in f:
						fp=line.strip()
						filelist.append(fp)
			if args.text_file_aux:
				filelist2=list()
				tfile2=args.text_file_aux
				with open(tfile2,"r+", encoding='utf8') as f:
					for line in f:
						fp=line.strip()
						filelist2.append(fp)
			else:
				filelist2=list()
				ruta=args.cr_expand_list[0]
				if ruta[-1]=='"':
					ruta=ruta[:-1]
				if ruta[0]=='"':
					ruta=ruta[1:]
				extlist=list()
				extlist.append('.nsp')
				extlist.append('.nsz')				
				extlist.append('.xci')
				extlist.append('.xcz')				
				if args.filter:
					for f in args.filter:
						filter=f
				#print(ruta)
				try:
					fname=""
					binbin='RECYCLE.BIN'
					for ext in extlist:
						#print (ext)
						#print (ruta)
						if os.path.isdir(ruta):
							for dirpath, dirnames, filenames in os.walk(ruta):
								for filename in [f for f in filenames if f.endswith(ext.lower()) or f.endswith(ext.upper()) or f[:-1].endswith(ext.lower()) or f[:-1].endswith(ext.lower())]:
									fname=""
									if args.filter:
										if filter.lower() in filename.lower():
											fname=filename
									else:
										fname=filename
										#print(fname)
									if fname != "":
										if binbin.lower() not in filename.lower():
											filelist2.append(os.path.join(dirpath, filename))
						else:
							if ruta.endswith(ext.lower()) or ruta.endswith(ext.upper()) or ruta[:-1].endswith(ext.lower()) or ruta[:-1].endswith(ext.upper()):
								filename = ruta
								#print(ruta)
								fname=""
								if args.filter:
									if filter.lower() in filename.lower():
										fname=filename
								else:
									fname=filename
								if fname != "":
									if binbin.lower() not in filename.lower():
										filelist2.append(filename)
				except BaseException as e:
					Print.error('Exception: ' + str(e))
					pass
			'''
			for file in filelist2:
				print(file)
				pass
			'''
			test2="";test=""
			Datashelve = dbmodule.Dict('File01.dshlv');c=0
			for filepath in filelist2:
				fileid='unknown';fileversion='unknown';cctag='unknown'
				tid1=list()
				tid2=list()
				tid1=[pos for pos, char in enumerate(filepath) if char == '[']
				tid2=[pos for pos, char in enumerate(filepath) if char == ']']
				if len(tid1)>=len(tid2):
					lentlist=len(tid1)
				elif len(tid1)<len(tid2):
					lentlist=len(tid2)
				for i in range(lentlist):
					try:
						i1=tid1[i]+1
						i2=tid2[i]
						t=filepath[i1:i2]
						#print(t)
						if len(t)==16:
							try:
								test1=filepath[i1:i2]
								int(filepath[i1:i2], 16)
								fileid=str(filepath[i1:i2]).upper()
								if fileid !='unknown':
									if int(fileid[-3:])==800:
										cctag='UPD'
									elif int(fileid[-3:])==000:
										cctag='BASE'
									else:
										try:
											int(fileid[-3:])
											cctag='DLC'
										except:pass
									break
							except:
								try:
									fileid=str(filepath[i1:i2]).upper()
									if str(fileid[-3:])!='800' or str(fileid[-3:])!='000':
										DLCnumb=str(fileid)
										DLCnumb="0000000000000"+DLCnumb[-3:]
										DLCnumb=bytes.fromhex(DLCnumb)
										DLCnumb=str(int.from_bytes(DLCnumb, byteorder='big'))
										DLCnumb=int(DLCnumb)
										cctag='DLC'
								except:continue
					except:pass
				for i in range(lentlist):
					try:
						i1=tid1[i]+1
						i2=tid2[i]
					except:pass
					if (str(filepath[(i1)]).upper())=='V':
						try:
							test2=filepath[(i1+1):i2]
							fileversion=int(filepath[(i1+1):i2])
							#print(fileversion)
							if fileversion !='unknown':
								break
						except:
							continue

				if cctag=="BASE" and fileversion == 'unknown':
					fileversion=0
				#print(fileid+' '+str(fileversion)+' '+cctag)
				if fileid == 'unknown' or fileversion == 'unknown':
					print(fileid+' '+str(fileversion))
					print(str(os.path.basename(os.path.abspath(filepath))))
					print(test1)
					print(test2)

				if cctag!="DLC" and cctag!="BASE" and cctag!="UPD":
					print(str(os.path.basename(os.path.abspath(filepath))))
				if c==0:
					c+=1
					try:
						Datashelve[str(fileid)]=[filepath,fileid,fileversion,cctag]
					except BaseException as e:
						Print.error('Exception: ' + str(e))
				else:
					try:
						if str(fileid) in Datashelve:
							shelvedfile=Datashelve[str(fileid)]
							#print(shelvedfile[2])
							if shelvedfile[1]==fileid:
								if int(shelvedfile[2])>int(fileversion):
									Datashelve[str(fileid)]=shelvedfile
								elif int(shelvedfile[2])== int(fileversion):
									Datashelve[str(fileid)]=shelvedfile
								else:
									Datashelve[str(fileid)]=[filepath,fileid,fileversion,cctag]
							else:
								pass
						else:
							Datashelve[str(fileid)]=[filepath,str(fileid),fileversion,cctag]
					except BaseException as e:
						Print.error('Exception: ' + str(e))
			del filelist2

			for filepath in filelist:
				fileid='unknown';fileversion='unknown';cctag='unknown'
				tid1=list()
				tid2=list()
				tid1=[pos for pos, char in enumerate(filepath) if char == '[']
				tid2=[pos for pos, char in enumerate(filepath) if char == ']']
				if len(tid1)>=len(tid2):
					lentlist=len(tid1)
				elif len(tid1)<len(tid2):
					lentlist=len(tid2)
				for i in range(lentlist):
					try:
						i1=tid1[i]+1
						i2=tid2[i]
						t=filepath[i1:i2]
						#print(t)
						if len(t)==16:
							try:
								test1=filepath[i1:i2]
								int(filepath[i1:i2], 16)
								fileid=str(filepath[i1:i2]).upper()
								if fileid !='unknown':
									if int(fileid[-3:])==800:
										cctag='UPD'
									elif int(fileid[-3:])==000:
										cctag='BASE'
									else:
										try:
											int(fileid[-3:])
											cctag='DLC'
										except:pass
									break
							except:
								try:
									fileid=str(filepath[i1:i2]).upper()
									if str(fileid[-3:])!='800' or str(fileid[-3:])!='000':
										DLCnumb=str(fileid)
										DLCnumb="0000000000000"+DLCnumb[-3:]
										DLCnumb=bytes.fromhex(DLCnumb)
										DLCnumb=str(int.from_bytes(DLCnumb, byteorder='big'))
										DLCnumb=int(DLCnumb)
										cctag='DLC'
								except:continue
					except:pass
				for i in range(lentlist):
					try:
						i1=tid1[i]+1
						i2=tid2[i]
					except:pass
					if (str(filepath[(i1)]).upper())=='V':
						try:
							test2=filepath[(i1+1):i2]
							fileversion=int(filepath[(i1+1):i2])
							if fileversion !='unknown':
								break
						except:
							continue
				if cctag=="BASE" and fileversion == 'unknown':
					fileversion=0
				#print(fileid+' '+str(fileversion)+' '+cctag)
				#print(filepath)
				if fileid == 'unknown' or fileversion == 'unknown':
					print(fileid+' '+str(fileversion))
					print(str(os.path.basename(os.path.abspath(filepath))))
					print(test1)
					print(test2)

				if cctag!="DLC" and cctag!="BASE" and cctag!="UPD":
					print(str(os.path.basename(os.path.abspath(filepath))))
				if str(fileid[-3:])=='800':
					fileid=str(fileid[:-3])+'000'
				elif str(fileid[-3:])=='000':
					fileid=str(fileid)
				else:
					#print(str(fileid))
					DLCnumb=str(fileid)
					#print(hx(b''+bytes.fromhex('0'+DLCnumb[-4:-3])))
					token=int(hx(bytes.fromhex('0'+DLCnumb[-4:-3])),16)-int('1',16)
					token=str(hex(token))[-1]
					token=token.upper()
					#print(token)
					fileid=fileid[:-4]+token+'000'
					#print(fileid)
				try:
					if str(fileid) in Datashelve:
						shelvedfile=Datashelve[str(fileid)]
						if str(shelvedfile[0])!=str(filepath):
							print(str(fileid) +' v'+str(fileversion))
							with open(exportlist,"a", encoding='utf8') as tfile:
								tfile.write(str(filepath)+'\n')
					elif  str(fileid[:-3]+'800') in Datashelve:
						fileid=str(fileid[:-3]+'800')
						shelvedfile=Datashelve[str(fileid)]
						if str(shelvedfile[0])!=str(filepath):
							print(str(fileid) +' v'+str(fileversion))
							with open(exportlist,"a", encoding='utf8') as tfile:
								tfile.write(str(filepath)+'\n')
					else:
						pass
				except BaseException as e:
					Print.error('Exception: ' + str(e))
			Datashelve.close()
			try:os.remove('File01.dshlv')
			except:pass
			Status.close()

		#parser.add_argument('-blckl', '--black_list', nargs='+', help='Deletes blacklisted files from a list')
		if args.black_list:
			try:
				if args.fexport:
					for input in args.fexport:
						try:
							exportlist = input
						except BaseException as e:
							Print.error('Exception: ' + str(e))
				baselist=list()
				addonlist=list()
				updlist=list();updtomove=list()
				blacklist=list()
				if args.black_list:
					t_blacklist=args.black_list[0]
					if args.black_list[1]:
						if str(args.black_list[1]).lower()=='true':
							blacklistbaseid=True
						else:
							blacklistbaseid=False
					else:
						blacklistbaseid=False
					with open(t_blacklist,"r+", encoding='utf8') as f:
						for line in f:
							fp=line.strip()
							blacklist.append(fp)
				if args.text_file:
					filelist2=list()
					tfile2=args.text_file
					with open(tfile2,"r+", encoding='utf8') as f:
						for line in f:
							fp=line.strip()
							filelist2.append(fp)
				else:
					filelist2=list()
					ruta=args.cr_incl_list[0]
					if ruta[-1]=='"':
						ruta=ruta[:-1]
					if ruta[0]=='"':
						ruta=ruta[1:]
					extlist=list()
					extlist.append('.nsp')
					extlist.append('.nsz')					
					extlist.append('.xci')
					extlist.append('.xcz')					
					if args.filter:
						for f in args.filter:
							filter=f
					#print(ruta)
					try:
						fname=""
						binbin='RECYCLE.BIN'
						for ext in extlist:
							#print (ext)
							#print (ruta)
							if os.path.isdir(ruta):
								for dirpath, dirnames, filenames in os.walk(ruta):
									for filename in [f for f in filenames if f.endswith(ext.lower()) or f.endswith(ext.upper()) or f[:-1].endswith(ext.lower()) or f[:-1].endswith(ext.lower())]:
										fname=""
										if args.filter:
											if filter.lower() in filename.lower():
												fname=filename
										else:
											fname=filename
											#print(fname)
										if fname != "":
											if binbin.lower() not in filename.lower():
												filelist2.append(os.path.join(dirpath, filename))
							else:
								if ruta.endswith(ext.lower()) or ruta.endswith(ext.upper()) or ruta[:-1].endswith(ext.lower()) or ruta[:-1].endswith(ext.upper()):
									filename = ruta
									#print(ruta)
									fname=""
									if args.filter:
										if filter.lower() in filename.lower():
											fname=filename
									else:
										fname=filename
									if fname != "":
										if binbin.lower() not in filename.lower():
											filelist2.append(filename)
					except BaseException as e:
						Print.error('Exception: ' + str(e))
						pass
				test2="";test=""
				Datashelve = dbmodule.Dict('File01.dshlv');c=0
				for filepath in filelist2:
					fileid='unknown';fileversion='unknown';cctag='unknown'
					try:
						fileid,fileversion,cctag,nG,nU,nD,baseid=listmanager.parsetags(filepath)
					except:pass
					if 	cctag !='unknown':
						try:
							Datashelve[str(fileid)]=[filepath,str(fileid),fileversion,cctag,nG,nU,nD,baseid]
						except: pass
				del filelist2
				tfile=open(exportlist,"w", encoding='utf8')
				tfile.close()
				for filepath in blacklist:
					fileid='unknown';fileversion='unknown';cctag='unknown'
					try:
						fileid,fileversion,cctag,nG,nU,nD,baseid=listmanager.parsetags(filepath)
						#print(baseid)
					except:pass
					if 	cctag !='unknown':
						try:
							if str(fileid) in Datashelve:
								del Datashelve[str(fileid)]
							else:
								keylist=list()
								for k in Datashelve.keys():
									keylist.append(k)
								for k in keylist:
									if k in Datashelve:
										entry=Datashelve[k]
										test=str(entry[0]).lower()
										fp=str(filepath).lower()
										if test==fp:
											del Datashelve[k]
							if blacklistbaseid==False:
								pass
							else:
								keylist=list()
								for k in Datashelve.keys():
									keylist.append(k)
								for k in keylist:
									if k in Datashelve:
										entry=Datashelve[k]
										test=str(entry[-1]).lower()
										baseid=str(baseid).lower()
										if test==baseid:
											del Datashelve[k]
						except BaseException as e:
							Print.error('Exception: ' + str(e))
							continue
				del blacklist
				for k in Datashelve.keys():
					with open(exportlist,"a", encoding='utf8') as tfile:
						entry=Datashelve[k]
						fp=str(entry[0])
						tfile.write(fp+'\n')
				Datashelve.close()
				try:os.remove('File01.dshlv')
				except:pass
			except:pass
			Status.close()

		#parser.add_argument('-chdlcn', '--chck_dlc_numb', nargs='+', help='Checks if xci has corrent number of dlcs')
		if args.chck_dlc_numb:
			try:
				if args.fexport:
					for input in args.fexport:
						try:
							exportlist = input
						except BaseException as e:
							Print.error('Exception: ' + str(e))
				baselist=list()
				addonlist=list()
				updlist=list();updtomove=list()
				dlclist=list()
				if args.chck_dlc_numb:
					t_dlc_list=args.chck_dlc_numb[0]
					with open(t_dlc_list,"r+", encoding='utf8') as f:
						for line in f:
							fp=line.strip()
							dlclist.append(fp)
				if args.text_file:
					filelist2=list()
					tfile2=args.text_file
					with open(tfile2,"r+", encoding='utf8') as f:
						for line in f:
							fp=line.strip()
							filelist2.append(fp)
				else:
					filelist2=list()
					ruta=args.cr_incl_list[0]
					if ruta[-1]=='"':
						ruta=ruta[:-1]
					if ruta[0]=='"':
						ruta=ruta[1:]
					extlist=list()
					extlist.append('.nsp')
					extlist.append('.nsz')					
					extlist.append('.xci')
					extlist.append('.xcz')					
					if args.filter:
						for f in args.filter:
							filter=f
					#print(ruta)
					try:
						fname=""
						binbin='RECYCLE.BIN'
						for ext in extlist:
							#print (ext)
							#print (ruta)
							if os.path.isdir(ruta):
								for dirpath, dirnames, filenames in os.walk(ruta):
									for filename in [f for f in filenames if f.endswith(ext.lower()) or f.endswith(ext.upper()) or f[:-1].endswith(ext.lower()) or f[:-1].endswith(ext.lower())]:
										fname=""
										if args.filter:
											if filter.lower() in filename.lower():
												fname=filename
										else:
											fname=filename
											#print(fname)
										if fname != "":
											if binbin.lower() not in filename.lower():
												filelist2.append(os.path.join(dirpath, filename))
							else:
								if ruta.endswith(ext.lower()) or ruta.endswith(ext.upper()) or ruta[:-1].endswith(ext.lower()) or ruta[:-1].endswith(ext.upper()):
									filename = ruta
									#print(ruta)
									fname=""
									if args.filter:
										if filter.lower() in filename.lower():
											fname=filename
									else:
										fname=filename
									if fname != "":
										if binbin.lower() not in filename.lower():
											filelist2.append(filename)
					except BaseException as e:
						Print.error('Exception: ' + str(e))
						pass
				test2="";test=""
				Datashelve = dbmodule.Dict('File01.dshlv');c=0
				for filepath in filelist2:
					fileid='unknown';fileversion='unknown';cctag='unknown'
					try:
						fileid,fileversion,cctag,nG,nU,nD,baseid=listmanager.parsetags(filepath)
					except:pass
					if 	cctag !='unknown':
						try:
							Datashelve[str(fileid)]=[filepath,str(fileid),fileversion,cctag,nG,nU,nD,baseid]
						except: pass
				del filelist2
				tfile=open(exportlist,"w", encoding='utf8')
				tfile.close()
				keylist=list()
				for k in Datashelve.keys():
					keylist.append(k)
				for k in keylist:
					if k in Datashelve:
						entry=Datashelve[k]
						numbDLC=entry[6]
						test=str(entry[1]).lower()
						count=0
						dlcpaths=list()
						# test2='['+test[:-4]
						for filepath in dlclist:
							fileid='unknown';fileversion='unknown';cctag='unknown'
							# print(test2)
							# if test2 in str(filepath).lower():
							try:
								# print(filepath)
								fileid,fileversion,cctag,nG,nU,nD,baseid=listmanager.parsetags(filepath)
								# print(baseid)
								# print(test)
								baseid=baseid.lower()
								if (str(baseid).lower())==test:
									if not filepath in dlcpaths:
										count+=1
										dlcpaths.append(filepath)
									dlclist.remove(filepath)
							except BaseException as e:
								Print.error('Exception: ' + str(e))
								pass
							# print(str(count))
							# print(str(numbDLC))
						if count>int(numbDLC):
							with open(exportlist,"a", encoding='utf8') as tfile:
								tfile.write(str(entry[0])+'\n')
				Datashelve.close()
				try:os.remove('File01.dshlv')
				except:pass
			except:pass
			Status.close()
		# ...................................................
		# Restore. File Restoration
		# ...................................................
		
		if args.restore:
			feed='';cnmt_is_patched=False
			if args.buffer:
				for var in args.buffer:
					try:
						buffer = var
					except BaseException as e:
						Print.error('Exception: ' + str(e))
			else:
				buffer = 65536
			if args.ofolder:
				for input in args.ofolder:
					try:
						ofolder = input
					except BaseException as e:
						Print.error('Exception: ' + str(e))
			else:
				for filename in args.restore:
					dir=os.path.dirname(os.path.abspath(filename))
					ofolder =os.path.join(dir, 'output')				
			if not os.path.exists(ofolder):
				os.makedirs(ofolder)
			tmpfolder =os.path.join(ofolder, 'tmp')	
			if args.text_file:
				tfile=args.text_file
				dir=os.path.dirname(os.path.abspath(tfile))
				if not os.path.exists(dir):
					os.makedirs(dir)
				err='badfiles.txt'
				errfile = os.path.join(dir, err)
				with open(tfile,"r+", encoding='utf8') as filelist:
					filename = filelist.readline()
					filename=os.path.abspath(filename.rstrip('\n'))
			else:
				for filename in args.restore:
					filename=filename
			ofile=str(os.path.basename(os.path.abspath(filename)))
			ofile=os.path.join(ofolder, ofile)
			if filename.endswith('.nsp') or filename.endswith('.nsx'):
				try:
					f = Fs.Nsp(filename, 'rb')
					check,feed=f.verify()
					verdict,headerlist,feed=f.verify_sig(feed,tmpfolder,cnmt='nocheck')
					output_type='nsp';multi=False;cnmtcount=0
					if verdict == True:
						isrestored=True
						for i in range(len(headerlist)):
							entry=headerlist[i]
							if str(entry[0]).endswith('.cnmt.nca'):
								cnmtcount+=1
								if cnmt_is_patched==False:
									status=entry[2]
									if status=='patched':
										cnmt_is_patched=True
							if entry[1]!=False:
								if int(entry[-1])==1:
									output_type='xci'
								isrestored=False	
							else:
								pass
						if	isrestored == False:	
							if cnmt_is_patched !=True:
								print('\nFILE WAS MODIFIED. FILE IS RESTORABLE')
							else:
								print('\nFILE WAS MODIFIED AND CNMT PATCHED. FILE MAY BE RESTORABLE')
							if cnmtcount<2:
								if not os.path.exists(ofolder):
									os.makedirs(ofolder)
								f.restore_ncas(buffer,headerlist,verdict,ofile,feed,output_type)
							else:
								print(" -> Current Implementation doesn't support multicontent files")
								print("    Please use the multicontent splitter first")
						else:
							print("\nFILE WASN'T MODIFIED. SKIPPING RESTORATION")
					if verdict == False:		
						print("\nFILE WAS MODIFIED. FILE ISN'T RESTORABLE")					
				except BaseException as e:
					Print.error('Exception: ' + str(e))
			if filename.endswith('.xci'):		
				try:
					f = Fs.Xci(filename)
					check,feed=f.verify()
					verdict,headerlist,feed=f.verify_sig(feed,tmpfolder)
					output_type='nsp';multi=False;cnmtcount=0
					if verdict == True:
						isrestored=True
						for i in range(len(headerlist)):
							entry=headerlist[i]
							if str(entry[0]).endswith('.cnmt.nca'):
								cnmtcount+=1
							if entry[1]!=False:
								if int(entry[-1])==1:
									output_type='xci'
								isrestored=False	
							else:
								pass
						if	isrestored == False:	
							print('\nFILE WAS MODIFIED. FILE IS RESTORABLE')
							if cnmtcount<2:
								if not os.path.exists(ofolder):
									os.makedirs(ofolder)
								f.restore_ncas(buffer,headerlist,verdict,ofile,feed,output_type)
							else:
								print(" -> Current Implementation doesn't support multicontent files")
								print("    Please use the multicontent splitter first")
						else:
							print("\nFILE WASN'T MODIFIED. SKIPPING RESTORATION")
					elif verdict == False:		
						print("\nFILE WAS MODIFIED. FILE ISN'T RESTORABLE")					
				except BaseException as e:
					Print.error('Exception: ' + str(e))			

		Status.close()

		def init_interface():
			import secondary
			parameters=["Interface","start"]
			vret=secondary.call_library(parameters)
		#init_interface()

	except KeyboardInterrupt:
		Config.isRunning = False
		Status.close()
	except BaseException as e:
		Config.isRunning = False
		Status.close()
		raise
		
	# app=init_interface()


<|MERGE_RESOLUTION|>--- conflicted
+++ resolved
@@ -2293,12 +2293,7 @@
 							v_drive, v_path = os.path.splitdrive(endfile)
 							dsktotal, dskused, dskfree=disk_usage(str(v_drive))	
 							if int(dskfree)<int(totSize):
-<<<<<<< HEAD
 								sys.exit("Warning disk space lower than required size. Program will exit")
-=======
-								print("Warning disk space lower than required size. Program will exit")
-								sys.exit()
->>>>>>> 21bceb66
 						if vskip==False:
 							t = tqdm(total=totSize, unit='B', unit_scale=True, leave=False)
 							outf = open(endfile, 'w+b')
@@ -2370,12 +2365,7 @@
 							v_drive, v_path = os.path.splitdrive(endfile)
 							dsktotal, dskused, dskfree=disk_usage(str(v_drive))	
 							if int(dskfree)<int(totSize):
-<<<<<<< HEAD
 								sys.exit("Warning disk space lower than required size. Program will exit")						
-=======
-								print("Warning disk space lower than required size. Program will exit")
-								sys.exit()						
->>>>>>> 21bceb66
 						if vskip==False:
 							c=0
 							t = tqdm(total=totSize, unit='B', unit_scale=True, leave=False)
@@ -4148,12 +4138,7 @@
 					v_drive, v_path = os.path.splitdrive(endfile)
 					dsktotal, dskused, dskfree=disk_usage(str(v_drive))	
 					if int(dskfree)<int(totSize):
-<<<<<<< HEAD
 						sys.exit("Warning disk space lower than required size. Program will exit")					
-=======
-						print("Warning disk space lower than required size. Program will exit")
-						sys.exit()					
->>>>>>> 21bceb66
 					t = tqdm(total=totSize, unit='B', unit_scale=True, leave=False)
 					outf = open(endfile, 'w+b')
 					t.write(tabs+'- Writing NSP header...')
@@ -4238,12 +4223,7 @@
 					v_drive, v_path = os.path.splitdrive(endfile)
 					dsktotal, dskused, dskfree=disk_usage(str(v_drive))	
 					if int(dskfree)<int(totSize):
-<<<<<<< HEAD
 						sys.exit("Warning disk space lower than required size. Program will exit")					
-=======
-						print("Warning disk space lower than required size. Program will exit")
-						sys.exit()					
->>>>>>> 21bceb66
 					t = tqdm(total=totSize, unit='B', unit_scale=True, leave=False)
 					t.write(tabs+'- Writing XCI header...')
 					outf = open(endfile, 'w+b')
@@ -4359,12 +4339,7 @@
 					v_drive, v_path = os.path.splitdrive(endfile)
 					dsktotal, dskused, dskfree=disk_usage(str(v_drive))	
 					if int(dskfree)<int(totSize):
-<<<<<<< HEAD
 						sys.exit("Warning disk space lower than required size. Program will exit")					
-=======
-						print("Warning disk space lower than required size. Program will exit")
-						sys.exit()					
->>>>>>> 21bceb66
 					t = tqdm(total=totSize, unit='B', unit_scale=True, leave=False)
 					outf = open(endfile, 'w+b')
 					t.write(tabs+'- Writing NSP header...')
@@ -4620,12 +4595,7 @@
 			v_drive, v_path = os.path.splitdrive(outfile)
 			dsktotal, dskused, dskfree=disk_usage(str(v_drive))	
 			if int(dskfree)<int(totSize):
-<<<<<<< HEAD
 				sys.exit("Warning disk space lower than required size. Program will exit")				
-=======
-				print("Warning disk space lower than required size. Program will exit")
-				sys.exit()				
->>>>>>> 21bceb66
 			t = tqdm(total=totSize, unit='B', unit_scale=True, leave=False)
 			t.write(tabs+'- Joining files...')
 			index=0
@@ -5337,12 +5307,7 @@
 						v_drive, v_path = os.path.splitdrive(filename)
 						dsktotal, dskused, dskfree=disk_usage(str(v_drive))	
 						if int(dsktotal)>int(s):
-<<<<<<< HEAD
 							sys.exit("Warning disk space lower than required size. Program will exit")							
-=======
-							print("Warning disk space lower than required size. Program will exit")
-							sys.exit()							
->>>>>>> 21bceb66
 						t = tqdm(total=s, unit='B', unit_scale=True, leave=False)
 						with open(filename, 'r+b') as f:
 							f.seek(off1)
@@ -5391,12 +5356,7 @@
 						v_drive, v_path = os.path.splitdrive(filename)
 						dsktotal, dskused, dskfree=disk_usage(str(v_drive))	
 						if int(dsktotal)>int(s):
-<<<<<<< HEAD
 							sys.exit("Warning disk space lower than required size. Program will exit")					
-=======
-							print("Warning disk space lower than required size. Program will exit")
-							sys.exit()					
->>>>>>> 21bceb66
 						t = tqdm(total=s, unit='B', unit_scale=True, leave=False)
 						with open(filename, 'r+b') as f:
 							f.seek(off1)
@@ -10084,6 +10044,4 @@
 		Status.close()
 		raise
 		
-	# app=init_interface()
-
-
+	# app=init_interface()