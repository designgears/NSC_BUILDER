import io
import _EEL_ as eel
import sq_tools
import Fs
import sys

import platform
if sys.platform in ['win32', 'win64']:
	import win32com.client 
from base64 import b64encode
try:
	import tkinter as tk
	from tkinter import filedialog
except:pass	
import sq_tools
import os
import ast
import Print
import nutdb
from subprocess import call 
import File_chunk2 as file_chunk
import csv
from listmanager import folder_to_list
import html

def About(noconsole=False):	
	if noconsole==True:
		print('NSC_Builder by JulesOnTheRoad')
		sys.stdout.flush()
		return
	print('                                       __          _ __    __                         ')
	print('                 ____  _____ ____     / /_  __  __(_) /___/ /__  _____                ')
	print('                / __ \/ ___/ ___/    / __ \/ / / / / / __  / _ \/ ___/                ')
	print('               / / / (__  ) /__     / /_/ / /_/ / / / /_/ /  __/ /                    ')
	print('              /_/ /_/____/\___/____/_.___/\__,_/_/_/\__,_/\___/_/                     ')
	print('                             /_____/                                                  ')
	print('------------------------------------------------------------------------------------- ')
	print('                        NINTENDO SWITCH CLEANER AND BUILDER                           ')
	print('------------------------------------------------------------------------------------- ')
	print('=============================     BY JULESONTHEROAD     ============================= ')
	print('------------------------------------------------------------------------------------- ')
	print('"                                POWERED BY SQUIRREL                                " ')
	print('"                    BASED ON THE WORK OF BLAWAR AND LUCA FRAGA                     " ')
	print('------------------------------------------------------------------------------------- ')                   
	print("Program's github: https://github.com/julesontheroad/NSC_BUILDER                       ")
	print('Cheats and Eshop information from nutdb and http://tinfoil.io                         ')
	print('------------------------------------------------------------------------------------- ')
eel.init('web')

squirrel_dir=os.path.abspath(os.curdir)
NSCB_dir=os.path.abspath('../'+(os.curdir))

if os.path.exists(os.path.join(squirrel_dir,'ztools')):
	NSCB_dir=squirrel_dir
	zconfig_dir=os.path.join(NSCB_dir, 'zconfig')	  
	ztools_dir=os.path.join(NSCB_dir,'ztools')
	squirrel_dir=ztools_dir
elif os.path.exists(os.path.join(NSCB_dir,'ztools')):
	squirrel_dir=squirrel_dir
	ztools_dir=os.path.join(NSCB_dir, 'ztools')
	zconfig_dir=os.path.join(NSCB_dir, 'zconfig')
else:	
	ztools_dir=os.path.join(NSCB_dir, 'ztools')
	zconfig_dir=os.path.join(NSCB_dir, 'zconfig')
	
tmpfolder =os.path.join(NSCB_dir,'tmp')
chromiumpath=os.path.join(ztools_dir,'chromium')
chromiumpath_alt=os.path.join(squirrel_dir,'chromium')
if sys.platform in ['win32', 'win64']:
	slimjet='slimjet.exe'
	slimpath=os.path.join(chromiumpath,slimjet)
	slimpath_alt=os.path.join(chromiumpath_alt,slimjet)
	chrom='chrlauncher.exe'
	chromiumpath=os.path.join(chromiumpath,chrom)
	chromiumpath_alt=os.path.join(chromiumpath_alt,chrom)
else:
	chromiumdir=os.path.join(ztools_dir, 'chromium')
	chromiumpath=os.path.join(chromiumdir, 'chrome')	

<<<<<<< HEAD

local_lib_file = os.path.join(zconfig_dir, 'local_libraries.txt')
remote_lib_file = os.path.join(zconfig_dir, 'remote_libraries.txt')
cache_lib_file= os.path.join(zconfig_dir, 'remote_cache_location.txt')
download_lib_file = os.path.join(zconfig_dir, 'download_libraries.txt')
ssl_cert= os.path.join(zconfig_dir, 'certificate.pem')
ssl_key= os.path.join(zconfig_dir, 'key.pem')
web_folder=os.path.join(ztools_dir,'web')
debug_folder=os.path.join(web_folder,'_debug_')
flag_file=os.path.join(debug_folder,'flag')	
debug_log=os.path.join(debug_folder,'log')	
if os.path.exists(ssl_cert) and os.path.exists(ssl_key):
	pass
else:
	ssl_cert=False;ssl_key=False

globalpath=None;globalTD=None;globalremote=None
globalocalpath=None
gl_current_local_lib='all';gl_current_remote_lib='all'
threads=[]
from Drive import Private as DrivePrivate
from Drive import DriveHtmlInfo
from Drive import Public as DrivePublic

def libraries(tfile):
	db={}
	try:
		with open(tfile,'rt',encoding='utf8') as csvfile:
			readCSV = csv.reader(csvfile, delimiter='|')	
			i=0	
			for row in readCSV:
				if i==0:
					csvheader=row
					i=1
				else:
					dict_={}
					for j in range(len(csvheader)):
						try:
							if row[j]==None or row[j]=='':
								dict_[csvheader[j]]=None
							else:	
								dict_[csvheader[j]]=row[j]
						except:
							dict_[csvheader[j]]=None
					db[row[0]]=dict_
		# print(db)			
		return db
	except BaseException as e:
		Print.error('Exception: ' + str(e))
		return False

=======

local_lib_file = os.path.join(zconfig_dir, 'local_libraries.txt')
remote_lib_file = os.path.join(zconfig_dir, 'remote_libraries.txt')
cache_lib_file= os.path.join(zconfig_dir, 'remote_cache_location.txt')
download_lib_file = os.path.join(zconfig_dir, 'download_libraries.txt')
ssl_cert= os.path.join(zconfig_dir, 'certificate.pem')
ssl_key= os.path.join(zconfig_dir, 'key.pem')
web_folder=os.path.join(ztools_dir,'web')
debug_folder=os.path.join(web_folder,'_debug_')
flag_file=os.path.join(debug_folder,'flag')	
debug_log=os.path.join(debug_folder,'log')	
if os.path.exists(ssl_cert) and os.path.exists(ssl_key):
	pass
else:
	ssl_cert=False;ssl_key=False

globalpath=None;globalTD=None;globalremote=None
globalocalpath=None
gl_current_local_lib='all';gl_current_remote_lib='all'
threads=[]
from Drive import Private as DrivePrivate
from Drive import DriveHtmlInfo
from Drive import Public as DrivePublic

def libraries(tfile):
	db={}
	try:
		with open(tfile,'rt',encoding='utf8') as csvfile:
			readCSV = csv.reader(csvfile, delimiter='|')	
			i=0	
			for row in readCSV:
				if i==0:
					csvheader=row
					i=1
				else:
					dict={}
					for j in range(len(csvheader)):
						try:
							dict[csvheader[j]]=row[j]
						except:
							dict[csvheader[j]]=None
					db[row[0]]=dict
		# print(db)			
		return db
	except: 
		return False

>>>>>>> 21bceb66
def get_library_from_path(tfile,filename):
	db=libraries(remote_lib_file)
	TD=None;lib=None;path="null"
	for entry in db:
		path=db[entry]['path']
		if filename.startswith(path):
			TD=db[entry]['TD_name']
			lib=entry
			libpath=path
			break
		else:
			pass
	if lib==None:
		db=libraries(cache_lib_file)
		TD=None;lib=None;path="null"
		for entry in db:
			path=db[entry]['path']
			if filename.startswith(path):
				TD=db[entry]['TD_name']
				lib=entry
				libpath=path
				break
			else:
				pass		
	if TD=='':
		TD=None			
	return lib,TD,libpath

def get_cache_lib():
	db=libraries(cache_lib_file)
	TD=None;lib=None;path="null";libpath=None
	for entry in db:
		path=db[entry]['path']
		TD=db[entry]['TD_name']
		lib=entry
		libpath=path
		break
	if TD=='':
		TD=None
	return lib,TD,libpath	
	
	
def deepcheck_path(path1,path2,accuracy=0.9):	
	path1=path1.lower()	
	path1 = list([val for val in path1 if val.isalnum()]) 
	path1 = "".join(path1) 			
	path2=path2.lower()	
	path2 = list([val for val in path2 if val.isalnum()]) 
	path2 = "".join(path2) 	
	ratio=SequenceMatcher(None, path1, path2).ratio()
	if ratio>=accuracy:
		return True
	else:
		return False
										
def  html_feed(feed='',style=1,message=''):	
	if style==1:
		feed+='<p style="font-size: 14px; justify;text-justify: inter-word;"><strong>{}</strong></p>'.format(message)	
		return feed
	if style==2:			
		feed+='<p style="margin-bottom: 2px;margin-top: 2px;font-size: 2vh"><strong>{}</strong></p>'.format(message)	
		return feed
	if style==3:				
		feed+='<li style="margin-bottom: 2px;margin-top: 3px"><strong>{} </strong><span>{}</span></li>'.format(message[0],message[1])				
		return feed				
	if style==4:				
		feed+='<li style="margin-bottom: 2px;margin-top: 3px"><strong>{} </strong><span>{}. </span><strong>{} </strong><strong>{}</strong></li>'.format(message[0],message[1],message[2],message[3])				
		return feed	
	if style==5:			
		feed+='<p style="margin-bottom: 2px;margin-top: 2px;font-size: 2vh;text-indent:5vh";><strong style="text-indent:5vh;">{}</strong></p>'.format(message)	
		return feed	
	if style==6:			
		feed+='<p style="margin-bottom: 2px;margin-top: 2px;font-size: 1.8vh;";><strong>{}</strong></p>'.format(message)	
		return feed		
	if style==7:			
		feed+='<p style="margin-bottom: 2px;margin-top: 2px;font-size: 1.8vh;";><strong>{}</strong>{}</p>'.format(message[0],message[1])
		return feed		
	if style==8:			
		feed+='<p style="margin-bottom: 2px;margin-top: 2px;font-size: 1.8vh;">{}</p>'.format(message)
		return feed		
	if style==9:				
		feed+='<li style="margin-bottom: 2px;margin-top: 3px;list-style-type:none;"><strong>{} </strong><span>{}</span></li>'.format(message[0],message[1])	
		return feed					
	if style==10:				
		feed+='<li style="margin-bottom: 2px;margin-top: 3px;list-style-type:none;"><strong style=border-style: solid;>{} </strong><span>{}</span></li>'.format(message[0],message[1])	
		return feed				

def get_screen_gallery(banner,screenlist):
	try:	
		ret='<div class="grid"><div class="row"><div class="img-container thumbnail" style="width: auto;max-height:auto; margin-left: auto; margin-right: auto; display: block;" onclick="showimg()"><img src="{}" id="mainpicture" style="width: auto;max-height:63vh;"></div></div></div><div class="row">'.format(banner)
		banner1="'{}'".format(banner)
		ret+='<div class="cell" style="width: auto;max-height:5vh;"><div class="img-container thumbnail" onclick="setmainimage({})"><img src="{}"></div></div>'.format(banner1,banner)
		screenlist=ast.literal_eval(str(screenlist))
		if isinstance(screenlist, list):
			i=0
			for x in screenlist:
				x1="'{}'".format(x)
				ret+='<div class="cell"><div class="img-container thumbnail"  onclick="setmainimage({})"><img src="{}" id="gallerypicture{}"></div></div>'.format(x1,x,i)
				i+=1
		if 	len(screenlist)<5:
			number=5-len(screenlist)
			for x in range(number):
				x="img/placeholder3.jpg"
				ret+='<div class="cell"><div class="img-container thumbnail"><img src="{}"></div></div>'.format(x)				
			
		ret+='</div>'
		return ret
	except:
		return "Not available"
# @eel.expose	
# def show_picture(img):	
	# eel.show(img)

def format_file_tree(baselist,updlist,dlclist,titleid):
	feed=''
	feed=html_feed(feed,1,message=str('CURRENT GAME FILE TREE: '))
	feed=html_feed(feed,2,message=str('- Games: '))	
	feed+='<ul style="margin-bottom: 2px;margin-top: 3px">'
	if len(baselist)==0:
		message=['TitleID:',(titleid.upper()+' <strong>Version:</strong> '+'0')];feed=html_feed(feed,3,message)	
	else:
		for i in range(len(baselist)):
			p_=baselist[i]
			message=['TitleID: ',(p_[0].upper()+' <strong>Version:</strong> '+p_[1])];feed=html_feed(feed,3,message)	
	feed+='</ul>'		
	
	# feed=html_feed(feed,2,message=str('- Updates: '))		
	if len(updlist)==0:
		# feed+='<ul style="margin-bottom: 2px;margin-top: 3px;list-style-type: none;">'
		# message=['None.',''];feed=html_feed(feed,3,message)	
		# feed+='</ul>'
		pass
	else:	
		feed=html_feed(feed,2,message=str('- Updates: '))		
		feed+='<ul style="margin-bottom: 2px;margin-top: 3px">'	
		for i in range(len(updlist)):
			p_=updlist[i]
			message=['TitleID: ',(p_[0].upper()+' <strong>Version:</strong> '+p_[1])];feed=html_feed(feed,3,message)	
		feed+='</ul>'	
	
	# feed=html_feed(feed,2,message=str('- DLCs: '))				
	if len(dlclist)==0:
		# feed+='<ul style="margin-bottom: 2px;margin-top: 3px;list-style-type: none;">'	
		# message=['None.',''];feed=html_feed(feed,3,message)	
		# feed+='</ul>'		
		pass
	else:		
		feed=html_feed(feed,2,message=str('- DLCs: '))	
		feed+='<ul style="margin-bottom: 2px;margin-top: 3px">'		
		for i in range(len(dlclist)):
			p_=dlclist[i]
			message=['TitleID: ',(p_[0].upper()+' <strong>Version:</strong> '+p_[1])];feed=html_feed(feed,3,message)	
		feed+='</ul>'		
	return feed			

@eel.expose
def clear(): 
	try:
		call('cls')
	except:	
		try:
			call('clear') 
		except:pass
	
def search_local_lib(value,library): 
	if library=='None':
		html='<p style="margin-bottom: 2px;margin-top: 3px"><strong style="margin-left: 12px">You need to create a library config file first</strong></p>'	
		eel.load_local_results(html)	
		return
	try:	
		db=libraries(local_lib_file)	
		if db==False:
			eel.load_local_results(False)	
			return
		if not library.lower()=='all':
			path=db[library]['path']
			print("* Searching library {}".format(library))
			sys.stdout.flush()
			results=folder_to_list(path,'all',value)	
			sr=sortbyname(results)	
			html='<ul style="margin-bottom: 2px;margin-top: 3px; list-style-type: none;">'
			i=0
			print("  - Retrieved {} files".format(str(len(results))))
			sys.stdout.flush()
			for it in sorted(sr.keys()):
				i+=1;type=''
				item=sr[it]
				item2='&nbsp'+it
				if item2.endswith('.nsp'):
					type='<span class="bg-darkBlue fg-white">&nbspnsp&nbsp</span>'	
				elif item2.endswith('.xci'):
					type='<span class="bg-darkRed fg-white">&nbspxci&nbsp&nbsp</span>'					
				var='local_res_'+str(i)
				html+='<li style="margin-bottom: 2px;margin-top: 3px" onclick="start_from_library({})"><span id="{}" style="display:none">{}</span>{}<strong>{}</strong></li>'.format(var,var,item,type,item2)
			html+='</ul>'
		else:
			results=[]	
			for entry in db:
				path=db[entry]['path']
				print("* Searching library {}".format(entry))
				sys.stdout.flush()
				res=folder_to_list(path,'all',value)	
				print("  - Retrieved {} files".format(str(len(res))))
				sys.stdout.flush()
				results+=res	
			sr=sortbyname(results)	
			html='<ul style="margin-bottom: 2px;margin-top: 3px; list-style-type: none;">'
			i=0		
			for it in sorted(sr.keys()):
				i+=1;type=''
				item=sr[it]
				item2='&nbsp'+it
				if item2.endswith('.nsp'):
					type='<span class="bg-darkBlue fg-white">&nbspnsp&nbsp</span>'	
				elif item2.endswith('.xci'):
					type='<span class="bg-darkRed fg-white">&nbspxci&nbsp&nbsp</span>'					
				var='local_res_'+str(i)
				html+='<li style="margin-bottom: 2px;margin-top: 3px" onclick="start_from_library({})"><span id="{}" style="display:none">{}</span>{}<strong>{}</strong></li>'.format(var,var,item,type,item2)
				# print(item)	
			html+='</ul>'	
		eel.load_local_results(html)	
		return
	except BaseException as e:
		Print.error('Exception: ' + str(e))
		sys.stdout.flush()	
		
@eel.expose
def get_libraries(): 
	try:	
		htmlcode='<select class="bg-cobalt fg-white" data-role="select" style="width:25vw" id="_local_lib_select_">'
		htmlcode+='<option value="All" selected="selected">All</option>'
		db=libraries(local_lib_file)	
		if db==False:
			htmlcode='<select class="bg-cobalt fg-white" data-role="select" style="width:25vw" id="_local_lib_select_">'
			htmlcode+='<option value="{}">{}</option>'.format('None','Missing libraries')
			htmlcode+='</select>'
			# print(db[item])			
			return htmlcode			
		for item in db:
			htmlcode+='<option value="{}">{}</option>'.format(item,item)
			# print(db[item])
		htmlcode+='</select>'		
		return htmlcode
	except BaseException as e:
		Print.error('Exception: ' + str(e))	
		sys.stdout.flush()		
		
@eel.expose
def get_drive_libraries(): 
	try:	
		htmlcode='<select class="bg-cobalt fg-white" data-role="select" style="width:25vw" id="_remote_lib_select_">'
		htmlcode+='<option value="All" selected="selected">All</option>'
		db=libraries(remote_lib_file)	
		if db==False:
			htmlcode='<select class="bg-cobalt fg-white" data-role="select" style="width:25vw" id="_remote_lib_select_">'
			htmlcode+='<option value="{}">{}</option>'.format('None','Missing libraries')
			htmlcode+='</select>'	
			return htmlcode
		for item in db:
			htmlcode+='<option value="{}">{}</option>'.format(item,item)
			# print(db[item])
		htmlcode+='</select>'		
		return htmlcode
	except BaseException as e:
		Print.error('Exception: ' + str(e))		
		sys.stdout.flush()		
		
def search_remote_lib(value,library): 
	if library=='None':
		html='<p style="margin-bottom: 2px;margin-top: 3px"><strong style="margin-left: 12px">You need to create a library config file first</strong></p>'	
		eel.load_remote_results(html)	
		return
	try:	
		db=libraries(remote_lib_file)	
		if db==False:
			eel.load_remote_results(False)	
			return
		if not library.lower()=='all':
			results=[]	
			path=db[library]['path']
			TD=db[library]['TD_name']
			print("* Searching library {}".format(library))
			sys.stdout.flush()			
			response=DrivePrivate.search_folder(path,TD=TD,filter=value,Pick=False)
			if response!=False:
				results+=response			
			send_results=[]
			try:
				for entry in results:
					send_results.append('{}/{}'.format(entry[2],entry[0]))
				sr=sortbyname(send_results)
			except:pass
			html='<ul style="margin-bottom: 2px;margin-top: 3px; list-style-type: none;">'
			i=0
			for it in sorted(sr.keys()):
				i+=1;type=''
				item=sr[it]
				item2='&nbsp'+it
				if item2.endswith('.nsp'):
					type='<span class="bg-darkBlue fg-white">&nbspnsp&nbsp</span>'	
				elif item2.endswith('.xci'):
					type='<span class="bg-darkRed fg-white">&nbspxci&nbsp&nbsp</span>'				
				var='remote_res_'+str(i)
				html+='<li style="margin-bottom: 2px;margin-top: 3px" onclick="start_from_remote_library({})"><span id="{}" style="display:none">{}</span>{}<strong>{}</strong></li>'.format(var,var,item,type,item2)
			html+='</ul>'
		else:
			results=[]	
			for entry in db:
				path=db[entry]['path']
				TD=db[entry]['TD_name']
				print("* Searching library {}".format(entry))
				sys.stdout.flush()				
				response=DrivePrivate.search_folder(path,TD=TD,filter=value,Pick=False)
				if response!=False:
					results+=response
			send_results=[]
			try:
				for entry in results:
					send_results.append('{}/{}'.format(entry[2],entry[0]))
				sr=sortbyname(send_results)
			except:pass	
			html='<ul style="margin-bottom: 2px;margin-top: 3px; list-style-type: none;">'
			i=0
			for it in sorted(sr.keys()):
				i+=1;type=''
				item=sr[it]
				item2='&nbsp'+it
				if item2.endswith('.nsp'):
					type='<span class="bg-darkBlue fg-white">&nbspnsp&nbsp</span>'
				elif item2.endswith('.xci'):
					type='<span class="bg-darkRed fg-white">&nbspxci&nbsp&nbsp</span>'
				var='remote_res_'+str(i)
				html+='<li style="margin-bottom: 2px;margin-top: 3px" onclick="start_from_remote_library({})"><span id="{}" style="display:none">{}</span>{}<strong>{}</strong></li>'.format(var,var,item,type,item2)
			html+='</ul>'			
		eel.load_remote_results(html)
		return	
	except BaseException as e:
		Print.error('Exception: ' + str(e))		
		sys.stdout.flush()		
def sortbyname(files):
	results={};
	for f in files:
		k=str(os.path.basename(os.path.abspath(f)))
		results[k]=f
	return results
	
@eel.expose
def getfname():
	try:
		global threads
		for t in threads:
			# print(t)
			t.kill()
		treads=[]	
	except BaseException as e:
		# Print.error('Exception: ' + str(e))
		pass		
	root = tk.Tk()
	root.withdraw()
	root.wm_attributes('-topmost', 1)
	filename = filedialog.askopenfilename(
	filetypes=[
				("All Filetypes","*.xci"),("All Filetypes","*.xcz"),("All Filetypes","*.xc0"),("All Filetypes","*.nsp"),("All Filetypes","*.nsz"),("All Filetypes","*.ns0"),("All Filetypes","*.nsx"),("All Filetypes","00"),	
				("xci","*.xci"),("xci","*.xcz"),("xci","*.xc0"),
				("nsp","*.nsp"),("nsp","*.nsz"),("nsp","*.ns0"),("nsp","*.nsx"),
				("Compressed files","*.nsz"),("Compressed files","*.xcz"),
				("Uncompressed files","*.nsp"),("Uncompressed files","*.nsx"),("Uncompressed files","*.xci"),("Uncompressed files","*.xc0"),("Uncompressed files","*.ns0"),("Uncompressed files","00"),		
				("Split Files","*.ns0"),("Split Files","*.xc0"),("Split Files","00")	
			]
	)	
	print('\nLoaded: '+filename)
	sys.stdout.flush()	
	return str(filename)
	
@eel.expose
def call_search_remote_lib(value,selected):
	global threads
	threads.append(eel.spawn(search_remote_lib,value,selected))	
	return
	
@eel.expose
def call_search_local_lib(value,selected):
	global threads
	threads.append(eel.spawn(search_local_lib,value,selected))	
	return	
	
@eel.expose
def call_showicon(filename):
	global threads
	threads.append(eel.spawn(showicon,filename))
	return
	
@eel.expose
def call_showicon_remote(filename):
	global threads
	threads.append(eel.spawn(showicon_remote,filename))	
	return
	
@eel.expose	
def addtodrive(filename):
	if os.path.exists(cache_lib_file):
		lib,TD,libpath=get_cache_lib()
		if lib!=None:
			file_id, is_download_link=DrivePublic.parse_url(filename)		
			if is_download_link:
				remote=DrivePrivate.location(route=libpath,TD_Name=TD)		
				result=remote.drive_service.files().get(fileId=file_id, fields="name,mimeType").execute()		
				name=result['name']	
				testpath=('{}/{}').format(libpath,name)
				remote=DrivePrivate.location(route=testpath,TD_Name=TD)	
				if remote.name==None:			
					name=DrivePrivate.add_to_drive(url=filename,filepath=libpath,makecopy=True,TD=TD)
					filename=('{}/{}').format(libpath,name)
					ID,name,type,size,md5,remote=DrivePrivate.get_Data(filename,TD=TD,Print=False)
				else:
					filename=testpath
				globalremote=remote
		return filename

@eel.expose
def call_getinfo(filename,remotelocation=False):
	global threads
	threads.append(eel.spawn(getinfo,filename,remotelocation))
	return

@eel.expose
def call_get_adv_filelist(filename,remotelocation=False):
	global threads
	threads.append(eel.spawn(getfiledata,filename,remotelocation))
	return

@eel.expose
def call_get_nacp_data(filename,remotelocation=False):
	global threads
	threads.append(eel.spawn(getnacpdata,filename,remotelocation))
	return

@eel.expose
def call_get_npdm_data(filename,remotelocation=False):
	global threads
	threads.append(eel.spawn(getnpdmdata,filename,remotelocation))
	return

@eel.expose
def call_get_cnmt_data(filename,remotelocation=False):
	global threads
	threads.append(eel.spawn(getcnmtdata,filename,remotelocation))
	return	
	
@eel.expose
def call_get_verification_data(filename,remotelocation=False):
	global threads
	threads.append(eel.spawn(getverificationdata,filename,remotelocation))	
	return	
	
<<<<<<< HEAD
@eel.expose
def download(filename,remotelocation=False):
	filename=html.unescape(filename)
	lib,TD,libpath=get_library_from_path(remote_lib_file,filename)
	ID,name,type,size,md5,remote=DrivePrivate.get_Data(filename,TD=TD,Print=False)
	# header=DrivePrivate.get_html_header(remote.access_token)
	token=remote.access_token
	URL='https://www.googleapis.com/drive/v3/files/'+remote.ID+'?alt=media'		
	eel.browser_download(URL,token)
	
=======
>>>>>>> 21bceb66
def showicon(filename):
	filename=html.unescape(filename)
	# global globalocalpath;
	# if globalocalpath!=filename:
		# result=deepcheck_path(globalocalpath,filename)	
		# if result==False:
			# globalocalpath=filename
		# else:
			# filename=globalocalpath
	print('* Seeking icon')
	sys.stdout.flush()	
	# print(filename)
	try:
		if filename.endswith('.nsp')or filename.endswith('.nsx') or filename.endswith('.nsz'):
			files_list=sq_tools.ret_nsp_offsets(filename)	
			f = Fs.Nsp(filename, 'rb')
		elif filename.endswith('.xci') or filename.endswith('.xcz'):	
			files_list=sq_tools.ret_xci_offsets(filename)		
			f = Fs.Xci(filename)	
		elif filename.endswith('.xc0') or filename.endswith('.ns0') or filename.endswith('00'): 
			a=file_chunk.icon_info(filename)	
			encoded = b64encode(a).decode("ascii")
			data= "data:image/png;base64, " + encoded
			eel.setImage(data)	
			return
		else:
			eel.setImage("")	
			return
		a=f.icon_info(files_list)
		f.flush()
		f.close()	
		encoded = b64encode(a).decode("ascii")
		data= "data:image/png;base64, " + encoded	
		eel.setImage(data)	
		return
	except BaseException as e:
		Print.error('Exception: ' + str(e))
		sys.stdout.flush()		
		iconurl=retrieve_icon_from_server(filename)
		if iconurl!=False:
			eel.setImage(iconurl)
			return
		else:
			eel.setImage("")
			return
		
def retrieve_icon_from_server(filename):
	if filename.endswith('.nsp')or filename.endswith('.nsx') or filename.endswith('.nsz'):	
		f = Fs.Nsp(filename, 'rb')
		titleid=f.getnspid()		
	elif filename.endswith('.xci') or filename.endswith('.xcz'):	
		f = Fs.Xci(filename)	
		titleid=f.getxciid()		
	else:	
		return False	
	iconurl=nutdb.get_icon(titleid)
	return iconurl
	
def showicon_remote(filename):
	filename=html.unescape(filename)
	global globalpath; global globalremote
	if globalpath!=filename:
		if not filename.startswith('http'):
			globalpath=filename
			lib,TD,libpath=get_library_from_path(remote_lib_file,filename)
			ID,name,type,size,md5,remote=DrivePrivate.get_Data(filename,TD=TD,Print=False)
			globalremote=remote
		else:
			globalpath=filename
			remote=DrivePublic.location(filename);readable=remote.readable
			globalremote=remote
			if not readable:
				eel.setImage("")
				return
	try:				
		a=DriveHtmlInfo.icon_info(file=globalremote)		
		# a=DriveHtmlInfo.icon_info(path=filename,TD=TD)
		encoded = b64encode(a).decode("ascii")
		data="data:image/png;base64, " + encoded	
		eel.setImage(data)	
		return
	except:
		iconurl=nutdb.get_icon(remote.id)
		if iconurl!=False:
			eel.setImage(iconurl)
			return
		else:
			eel.setImage("")	
			return
		
def getinfo(filename,remotelocation=False):
	filename=html.unescape(filename)
	print('* Retrieving Game Information')
	sys.stdout.flush()	
	if remotelocation == False:
		if filename.endswith('.nsp')or filename.endswith('.nsx') or filename.endswith('.nsz'):
			f = Fs.ChromeNsp(filename, 'rb')
		elif filename.endswith('.xci') or filename.endswith('.xcz'):	
			f = Fs.ChromeXci(filename)	
		elif filename.endswith('.xc0') or filename.endswith('.ns0') or filename.endswith('00'):
			f=file_chunk.chunk(filename)
		else: return []		
		if not filename.endswith('0'):
			dict=f.return_DBdict()
		else:
			dict=f.getDBdict()		
			# print(dict)
	else:
		global globalpath; global globalremote
		if globalpath!=filename:
			globalpath=filename
			lib,TD,libpath=get_library_from_path(remote_lib_file,filename)
			ID,name,type,size,md5,remote=DrivePrivate.get_Data(filename,TD=TD,Print=False)
			globalremote=remote
		dict=DriveHtmlInfo.getDBdict(file=globalremote)
	if remotelocation == False:		
		try:
			ModuleId,BuildID8,BuildID16=f.read_buildid()	
			ModuleId=sq_tools.trimm_module_id(ModuleId)
		except:
			ModuleId="-";BuildID8="-";BuildID16="-";
	else:
		try:	
			ModuleId=dict['ModuleId']
			BuildID8=dict['BuildID8']
			BuildID16=dict['BuildID16']
			ModuleId=sq_tools.trimm_module_id(ModuleId)
		except:
			ModuleId="-";BuildID8="-";BuildID16="-";
	try:	
		MinRSV=sq_tools.getMinRSV(dict['keygeneration'],dict['RSV'])
		RSV_rq_min=sq_tools.getFWRangeRSV(MinRSV)
		FW_rq=sq_tools.getFWRangeKG(dict['keygeneration'])	
	except:
		MinRSV="-";RSV_rq_min="-";FW_rq="-"
	try:	
		RGV=dict['RGV']
		RS_number=int(int(RGV)/65536)
	except:
		RGV="0";RS_number="0";	
	send_=list()
	try:
		if str(dict['Type']).upper()=='DLC':
			send_.append(dict['contentname'])			
		else:
			send_.append(dict['baseName'])
	except:send_.append('-')
	try:
		send_.append(dict['editor'])
	except:send_.append('-')
	try:		
		send_.append(dict['id'])
	except:send_.append('-')
	try:			
		send_.append(dict['version'])	
	except:send_.append('-')
	try:			
		send_.append(dict['Type'])	
	except:send_.append('-')
	try:			
		send_.append(dict['dispversion'])	
	except:send_.append('-')
	try:
		send_.append(dict['metasdkversion'])
	except:send_.append('-')
	try:			
		send_.append(dict['exesdkversion'])	
	except:send_.append('-')
	try:			
		lang=str((', '.join(dict['languages'])))
		send_.append(lang)	
	except:send_.append('-')
	try:			
		send_.append(dict['RSV'])
	except:send_.append('-')
	try:			
		send_.append(str(dict['keygeneration'])+" -> " +FW_rq)				
	except:send_.append('-')
	try:	
		send_.append(dict['nsuId'])		
	except:send_.append('-')
	try:			
		genres=str((', '.join(dict['genretags'])))
		send_.append(genres)	
	except:send_.append('-')
	try:			
		ratags=str((', '.join(dict['ratingtags'])))
		send_.append(ratags)				
	except:send_.append('-')
	try:			
		send_.append(dict['worldreleasedate'])	
	except:send_.append('-')
	try:			
		send_.append(dict['numberOfPlayers'])	
	except:send_.append('-')
	try:			
		send_.append(str(dict['eshoprating']))	
	except:send_.append('-')
	try:			
		send_.append(sq_tools.getSize(dict['InstalledSize']))	
	except:send_.append('-')
	try:			
		send_.append(BuildID8)	
	except:send_.append('-')
	try:			
		send_.append(ModuleId)	
	except:send_.append('-')
	try:			
		send_.append(dict['key'])		
	except:send_.append('-')
	try:			
		send_.append(RSV_rq_min[1:-1])	
	except:send_.append('-')	
	try:
		if 'regions' in dict:
			reg=str((', '.join(dict['regions'])))
			send_.append(reg)
		else:
			send_.append('-')
	except:
		send_.append('-')
	try:	
		if dict["intro"] !='-' and dict["intro"] !=None and dict["intro"] !='':
			if str(dict['Type']).upper()!='DLC':
				send_.append(dict['baseName']+". "+dict["intro"])	
			else:
				send_.append(dict['contentname']+". "+dict["intro"])
		else:
			if str(dict['Type']).upper()!='DLC':
				send_.append(dict['baseName'])	
			else:
				send_.append(dict['contentname'])				
	except:	
		try:
			if str(dict['Type']).upper()!='DLC':
				try:
					send_.append(dict['baseName'])	
				except:send_.append('-')	
			else:
				try:
					send_.append(dict['contentname'])
				except:send_.append('-')	
		except:send_.append('-')		
	try:	
		if dict["description"] !='-':		
			send_.append(dict["description"])
		else:
			send_.append("Not available")	
	except:send_.append("Not available")	
	try:			
		if str(dict['HtmlManual']).lower()=="true":
			send_.append("Yes")	
		else:
			send_.append("No")						
	except:send_.append('-')	
	try:			
		# print(str(dict['linkedAccRequired']))
		if str(dict['linkedAccRequired']).lower()=="true":
			send_.append("Yes")	
		else:
			send_.append("No")	
	except:send_.append('-')
	try:	
		if dict["ContentNumber"] !='-':		
			if int(dict["ContentNumber"])>1:
				if 'ContentString' in dict:
					send_.append(dict["ContentString"])
				else:
					send_.append("Yes ({})".format(dict["ContentNumber"]))
			else:	
				send_.append("No")			
		else:
			send_.append("-")	
	except:send_.append("-")		
	if remotelocation == False:	
		try:	
			if filename.endswith('.nsp')or filename.endswith('.nsx') or filename.endswith('.nsz'):
				send_.append("Eshop")	
			elif filename.endswith('.xci') or filename.endswith('.xcz'):
				send_.append("Gamecard")	
			else:		
				send_.append("-")			
		except:send_.append("-")
	else:
		remotename=globalremote.name
		try:	
			if remotename.endswith('.nsp')or remotename.endswith('.nsx') or remotename.endswith('.nsz'):
				send_.append("Eshop")	
			elif remotename.endswith('.xci') or remotename.endswith('.xcz'):
				send_.append("Gamecard")	
			else:		
				send_.append("-")			
		except:send_.append("-")	
	try:
		send_.append(sq_tools.getSize(dict['GCSize']))	
	except:send_.append('-')	
	try:#data[30]
		x=get_screen_gallery(dict["bannerUrl"],dict["screenshots"])
		send_.append(x)			
	except:send_.append("Not available")
	try:#data[31]
		RQversion=0
		if str(dict['Type']).upper()=='DLC':
			if int(RGV)>0:
				RQversion=str(RGV)+" -> Patch ({})".format(str(RS_number))
			else:
				RQversion=str(RGV)+" -> Application ({})".format(str(RS_number))
		send_.append(RQversion)		
	except:send_.append('-')
	###NEW JSON STUFF###
	try:#data[32]			
		send_.append(dict['developer'])	
	except:send_.append('-')
	try:#data[33]			
		send_.append(dict['productCode'])	
	except:send_.append('-')
	try:#data[34]
		if str(dict['OnlinePlay']).lower()=="true":
			send_.append("Yes")	
		else:
			send_.append("No")						
	except:send_.append('No')
	try:#data[35]			
		if str(dict['SaveDataCloud']).lower()=="true":
			send_.append("Yes")	
		else:
			send_.append("No")						
	except:send_.append('No')
	try:#data[36]			
		playmodes=str((', '.join(dict['playmodes'])))
		send_.append(playmodes)	
	except:send_.append('-')
	try:#data[37]	
		if str(dict['metascore']).lower()=='false':
			send_.append('-')
		else:	
			send_.append(dict['metascore'])	
	except:send_.append('-')
	try:#data[38]			
		if str(dict['userscore']).lower()=='false':
			send_.append('-')
		else:		
			send_.append(dict['userscore'])	
	except:send_.append('-')
	try:#data[39]
		FWoncard=dict['FWoncard']
		FWoncard=str(FWoncard).strip("'")
		send_.append(FWoncard)	
	except:send_.append('-')
	try:#data[40]		
		if str(enablevideoplayback).lower() == 'true':
			video=dict['video']	
			video=ast.literal_eval(str(video))
			video=video[0]
			send_.append(str(video))	
		else:
			send_.append('-')
	except:send_.append('-')	
	try:#data[41]			
		if str(dict['openscore']).lower()=='false':
			send_.append('-')
		else:
			if dict['openscore'] != dict['metascore']:
				send_.append(dict['openscore'])	
			else:
				send_.append('-')
	except:send_.append('-')	
	try:
		f.flush()
		f.close()			
	except:pass	
	eel.setInfo(send_)
	return
	
@eel.expose	
def getfiletree(ID):
	print('* Generating BaseID FileTree from DB')
	sys.stdout.flush()
	feed=''
	try:
		message,baselist,updlist,dlclist=nutdb.BaseID_tree(ID,printinfo=False)	
		feed=format_file_tree(baselist,updlist,dlclist,ID)
	except:pass	
	return	feed	
	
@eel.expose	
def getcheats(ID):
	print('* Seeking cheats from DB')
	sys.stdout.flush()	
	feed=''
	try:
		cheatID_list=nutdb.get_content_cheats(ID)	
		feed=html_feed(feed,1,message=str('LIST OF CHEATS: '))	
		if len(cheatID_list)==0:
			feed=html_feed(feed,2,message=str('- Cheats not found'))			
		for i in range(len(cheatID_list)):
			data=cheatID_list[i]
			titleid=data[0];version=data[1];buildid=data[2]
			message=[str(titleid+' v'+version+'. '+'BuildID: '+buildid),''];feed=html_feed(feed,3,message)		
			cheats=data[3]
			feed+='<div style="margin-left:2.6vh">'
			for j in range(len(cheats)):
				entry=cheats[j]
				cheat_title=entry[0]
				cheat_source=entry[1]
				message=[cheat_title,""];feed=html_feed(feed,9,message)
				feed=html_feed(feed,8,message=(cheat_source))
			feed+='</div>'
	except:
			feed=html_feed(feed,1,message=str('LIST OF CHEATS: '))		
			feed=html_feed(feed,2,message=str('- Cheats not found'))			
	print('  DONE')	
	sys.stdout.flush()	
	return feed

def getfiledata(filename,remotelocation=False):
	filename=html.unescape(filename)
	print('* Generating Titles File Data')
	sys.stdout.flush()	
	if remotelocation != False:
		global globalpath; global globalremote
		if globalpath!=filename:
			globalpath=filename
			lib,TD,libpath=get_library_from_path(remote_lib_file,filename)
			ID,name,type,size,md5,remote=DrivePrivate.get_Data(filename,TD=TD,Print=False)
			globalremote=remote
		feed=DriveHtmlInfo.adv_file_list(file=globalremote)
		eel.set_adv_filelist(feed)		
		return
	else:
		if filename.endswith('.nsp') or filename.endswith('.nsx') or filename.endswith('.nsz'):
			f = Fs.ChromeNsp(filename, 'rb')
		elif filename.endswith('.xci') or filename.endswith('.xcz'):	
			f = Fs.ChromeXci(filename)	
		elif filename.endswith('.xc0') or filename.endswith('.ns0') or filename.endswith('00'): 
			ck=file_chunk.chunk(filename)	
			feed=ck.send_html_adv_file_list()
			eel.set_adv_filelist(feed)	
			return
		else: eel.set_adv_filelist("")		
		feed=f.adv_file_list()
		f.flush()
		f.close()		
		eel.set_adv_filelist(feed)
		return

def getnacpdata(filename,remotelocation=False):
	filename=html.unescape(filename)
	print('* Reading Data from Nacp')
	sys.stdout.flush()	
	if remotelocation != False:
		global globalpath; global globalremote
		if globalpath!=filename:
			globalpath=filename
			lib,TD,libpath=get_library_from_path(remote_lib_file,filename)
			ID,name,type,size,md5,remote=DrivePrivate.get_Data(filename,TD=TD,Print=False)
			globalremote=remote
		feed=DriveHtmlInfo.read_nacp(file=globalremote)		
		if feed=='':
			feed=html_feed(feed,2,message=str('No nacp in the file'))		
		eel.set_nacp_data(feed)
		return
	else:
		if filename.endswith('.nsp')or filename.endswith('.nsx') or filename.endswith('.nsz'):
			f = Fs.ChromeNsp(filename, 'rb')
		elif filename.endswith('.xci') or filename.endswith('.xcz'):	
			f = Fs.ChromeXci(filename)	
		elif filename.endswith('.xc0') or filename.endswith('.ns0') or filename.endswith('00'): 
			ck=file_chunk.chunk(filename)	
			feed=ck.send_html_nacp_data()
			if feed=='':
				feed=html_feed(feed,2,message=str('No nacp in the file'))	
			eel.set_nacp_data(feed)		
			return
		else: 
			eel.set_nacp_data("")	
			return
		feed=f.read_nacp(gui=True)
		f.flush()
		f.close()			
		if feed=='':
			feed=html_feed(feed,2,message=str('No nacp in the file'))		
		eel.set_nacp_data(feed)
		return
	
def getnpdmdata(filename,remotelocation=False):
	filename=html.unescape(filename)
	print('* Reading Data from Npdm')
	sys.stdout.flush()	
	if remotelocation != False:
		global globalpath; global globalremote
		if globalpath!=filename:
			globalpath=filename
			lib,TD,libpath=get_library_from_path(remote_lib_file,filename)
			ID,name,type,size,md5,remote=DrivePrivate.get_Data(filename,TD=TD,Print=False)
			globalremote=remote
		feed=DriveHtmlInfo.read_npdm(file=globalremote)	
		if feed=='':
			feed=html_feed(feed,2,message=str('No npdm in the file'))	
		eel.set_npdm_data(feed)
		return
	else:
		if filename.endswith('.nsp')or filename.endswith('.nsx') or filename.endswith('.nsz'):
			f = Fs.ChromeNsp(filename, 'rb')
			files_list=sq_tools.ret_nsp_offsets(filename)			
		elif filename.endswith('.xci') or filename.endswith('.xcz'):	
			f = Fs.ChromeXci(filename)			
			files_list=sq_tools.ret_xci_offsets(filename)	
		else: 
			eel.set_npdm_data("")	
			return		
		feed=f.read_npdm(files_list)
		f.flush()
		f.close()
		if feed=='':
			feed=html_feed(feed,2,message=str('No npdm in the file'))		
	eel.set_npdm_data(feed)
	return
	
def getcnmtdata(filename,remotelocation=False):
	filename=html.unescape(filename)
	print('* Reading Data from Cnmt')
	sys.stdout.flush()	
	if remotelocation != False:
		global globalpath; global globalremote
		if globalpath!=filename:
			globalpath=filename
			lib,TD,libpath=get_library_from_path(remote_lib_file,filename)
			ID,name,type,size,md5,remote=DrivePrivate.get_Data(filename,TD=TD,Print=False)
			globalremote=remote
		feed=DriveHtmlInfo.read_cnmt(file=globalremote)	
		eel.set_cnmt_data(feed)
		return
	else:
		if filename.endswith('.nsp')or filename.endswith('.nsx') or filename.endswith('.nsz'):
			f = Fs.ChromeNsp(filename, 'rb')
		elif filename.endswith('.xci') or filename.endswith('.xcz'):	
			f = Fs.ChromeXci(filename)	
		elif filename.endswith('.xc0') or filename.endswith('.ns0') or filename.endswith('00'): 
			ck=file_chunk.chunk(filename)	
			feed=ck.send_html_cnmt_data()
			eel.set_cnmt_data(feed)
			return	
		else: 
			eel.set_cnmt_data("")	
			return	
		feed=f.read_cnmt()
		f.flush()
		f.close()			
		eel.set_cnmt_data(feed)
		return
	
def getverificationdata(filename,remotelocation=False):
	filename=html.unescape(filename)
	print('* Verifying files')
	sys.stdout.flush()	
	if filename.endswith('.nsp')or filename.endswith('.nsx') or filename.endswith('.nsz'):
		f = Fs.ChromeNsp(filename, 'rb')
	elif filename.endswith('.xci') or filename.endswith('.xcz'):	
		f = Fs.ChromeXci(filename)		
	else: 
		eel.set_ver_data("")
		return	
	check,feed=f.verify()
	if not os.path.exists(tmpfolder):
		os.makedirs(tmpfolder)		
	verdict,headerlist,feed=f.verify_sig(feed,tmpfolder)
	f.flush()
	f.close()			
	try:
		os.remove(tmpfolder) 	
	except:pass			
	eel.set_ver_data(feed)
	return	

def server(port='0.0.0.0',host='localhost',videoplayback=True,ssl=False,noconsole=False,overwrite=False):
	if ssl==False:
		ssl_cert=False
		ssl_key=False
	with open(flag_file,'wt') as tfile:
		if noconsole==True:	
			tfile.write('True')
		else:	
			tfile.write('False')	
	global enablevideoplayback
	enablevideoplayback=videoplayback
	host=str(host)
	if port=='auto':
		port=0
	elif port=='rg8000':
		import socket, errno
		for p in range(8000,8999):
			s = socket.socket(socket.AF_INET, socket.SOCK_STREAM)		
			try:
				s.bind(("localhost", p))
				port=p
				s.close()
				break
			except socket.error as e:
				# print(e)
				pass
			s.close()			
	else:
		try:
			port=int(port)
		except:
			port=8000
	if noconsole==True:	
		sys.stdout = open(os.path.join(debug_folder,'log_{}.txt'.format(str(port))), 'w')
		sys.stderr = sys.stdout						
	About(noconsole)
	if host=='0.0.0.0':
		h_='serverdomain'
	else:
		h_=str(host)
	if overwrite!=False:
		print("Launched in {}/nscb.html".format(overwrite))	
		sys.stdout.flush()				
	elif ssl_cert!=False and ssl_key!=False:
		print("Launched in https://{}:{}/nscb.html".format(h_,port))	
		sys.stdout.flush()		
	else:
		print("Launched in http://{}:{}/nscb.html".format(h_,port))
		sys.stdout.flush()		
	while True:
		try:
			eel.start('nscb.html', mode=False,port=port,host=host,ssl_cert=ssl_cert,ssl_key=ssl_key)			
		except:pass
			
def start(browserpath='auto',videoplayback=True,height=800,width=740,port=8000,host='localhost',noconsole=False):
	flag_file=os.path.join(debug_folder,'flag')	
	with open(flag_file,'wt') as tfile:
		if noconsole==True:	
			tfile.write('True')
		else:	
			tfile.write('False')			
	global enablevideoplayback
	enablevideoplayback=videoplayback
	host=str(host)
	if port=='auto':
		port=0
	elif port=='rg8000':
		import socket, errno
		for p in range(8000,8999):
			s = socket.socket(socket.AF_INET, socket.SOCK_STREAM)		
			try:
				s.bind(("localhost", p))
				port=p
				s.close()
				break
			except socket.error as e:
				# print(e)
				pass
			s.close()			
	else:
		try:
			port=int(port)
		except:
			port=8000
	if noconsole==True:	
		sys.stdout = open(os.path.join(debug_folder,'log_{}.txt'.format(str(port))), 'w')
		sys.stderr = sys.stdout					
	try:
		if browserpath == 'default':
			print("Launched using default system browser")
			sys.stdout.flush()			
			eel.start('main.html', mode='default', size=(height, width),port=port,host=host)		
		elif str(browserpath).lower() == 'false' or str(browserpath).lower() == 'none':
			About(noconsole)
			if host=='0.0.0.0':
				print("Launched in http://{}:{}/main.html".format('localhost',port))
				print("Launched in http://{}:{}/main.html".format('127.0.0.1',port))
				sys.stdout.flush()				
			else:
				print("Launched in http://{}:{}/main.html".format(host,port))
				sys.stdout.flush()				
			if permanent==True:
				while True:
					try:
						eel.start('main.html', mode=False, size=(height, width),port=port,host=host)			
					except:pass
		elif browserpath != 'auto' and os.path.exists(browserpath) and not browserpath.endswith('.ink'):
			eel.browsers.set_path('chrome', browserpath)
			About(noconsole)
			print("Launched using: "+browserpath)
			sys.stdout.flush()			
			eel.start('main.html', mode='chrome', size=(height, width),port=port,host=host)
		elif browserpath != 'auto' and browserpath.endswith('.lnk') and sys.platform in ['win32', 'win64']:
			chrpath=os.path.join(ztools_dir,'chromium')
			chrpath_alt=os.path.join(squirrel_dir,'chromium')
			if not os.path.exists(browserpath) and os.path.exists(chrpath):
				browserpath=os.path.join(chrpath,browserpath)
			elif not os.path.exists(browserpath) and os.path.exists(chrpath_alt):
				browserpath=os.path.join(chrpath_alt,browserpath)
			elif not os.path.exists(browserpath) and sys.platform == 'win32':
				print(".lnk file doesn't exist")
				sys.stdout.flush()				
				return False
			shell = win32com.client.Dispatch("WScript.Shell")
			browserpath = shell.CreateShortCut(browserpath)
			browserpath=browserpath.Targetpath	
			eel.browsers.set_path('chrome', browserpath)
			About(noconsole)
			print("Launched using: "+browserpath)
			sys.stdout.flush()			
			eel.start('main.html', mode='chrome', size=(height, width),port=port,host=host)			
		elif os.path.exists(chromiumpath):
			eel.browsers.set_path('chrome', chromiumpath)
			About(noconsole)
			print("Launched using: "+chromiumpath)
			sys.stdout.flush()			
			eel.start('main.html', mode='chrome', size=(height, width),port=port,host=host)		
		elif os.path.exists(chromiumpath_alt):	
			eel.browsers.set_path('chrome', chromiumpath_alt)
			About(noconsole)
			print("Launched using: "+chromiumpath_alt)
			sys.stdout.flush()			
			eel.start('main.html', mode='chrome', size=(height, width),port=port,host=host)		
		elif os.path.exists(slimpath):
			eel.browsers.set_path('chrome', slimpath)
			About(noconsole)
			print("Launched using: "+slimpath)
			sys.stdout.flush()			
			eel.start('main.html', mode='chrome', size=(height, width),port=port,host=host)		
		elif os.path.exists(slimpath_alt):	
			eel.browsers.set_path('chrome', slimpath_alt)
			About(noconsole)
			print("Launched using: "+slimpath_alt)
			sys.stdout.flush()			
			eel.start('main.html', mode='chrome', size=(height, width),port=port,host=host)						
		else:
			try:
				About(noconsole)
				print("Launched using Chrome Installation")
				sys.stdout.flush()				
				eel.start('main.html', mode='chrome', size=(height, width),port=port,host=host)
			except EnvironmentError:
				print("Chrome wasn't detected. Launched using Windows Edge with limited compatibility")	
				sys.stdout.flush()				
				if sys.platform in ['win32', 'win64'] and int(platform.release()) >= 10:
					# print(platform.release())
					eel.start('main.html', mode='edge', size=(height, width),port=port,host=host)
				else:
					raise				
	except (SystemExit, MemoryError, KeyboardInterrupt):	
		try:
			try:
				global threads
				for t in threads:
					# print(t)
					t.kill()
				treads=[]	
			except BaseException as e:
				# Print.error('Exception: ' + str(e))
				pass
			print("User closed the program")
			sys.stdout.flush()			
			sys.exit()
		except:pass<|MERGE_RESOLUTION|>--- conflicted
+++ resolved
@@ -76,8 +76,6 @@
 else:
 	chromiumdir=os.path.join(ztools_dir, 'chromium')
 	chromiumpath=os.path.join(chromiumdir, 'chrome')	
-
-<<<<<<< HEAD
 
 local_lib_file = os.path.join(zconfig_dir, 'local_libraries.txt')
 remote_lib_file = os.path.join(zconfig_dir, 'remote_libraries.txt')
@@ -129,55 +127,6 @@
 		Print.error('Exception: ' + str(e))
 		return False
 
-=======
-
-local_lib_file = os.path.join(zconfig_dir, 'local_libraries.txt')
-remote_lib_file = os.path.join(zconfig_dir, 'remote_libraries.txt')
-cache_lib_file= os.path.join(zconfig_dir, 'remote_cache_location.txt')
-download_lib_file = os.path.join(zconfig_dir, 'download_libraries.txt')
-ssl_cert= os.path.join(zconfig_dir, 'certificate.pem')
-ssl_key= os.path.join(zconfig_dir, 'key.pem')
-web_folder=os.path.join(ztools_dir,'web')
-debug_folder=os.path.join(web_folder,'_debug_')
-flag_file=os.path.join(debug_folder,'flag')	
-debug_log=os.path.join(debug_folder,'log')	
-if os.path.exists(ssl_cert) and os.path.exists(ssl_key):
-	pass
-else:
-	ssl_cert=False;ssl_key=False
-
-globalpath=None;globalTD=None;globalremote=None
-globalocalpath=None
-gl_current_local_lib='all';gl_current_remote_lib='all'
-threads=[]
-from Drive import Private as DrivePrivate
-from Drive import DriveHtmlInfo
-from Drive import Public as DrivePublic
-
-def libraries(tfile):
-	db={}
-	try:
-		with open(tfile,'rt',encoding='utf8') as csvfile:
-			readCSV = csv.reader(csvfile, delimiter='|')	
-			i=0	
-			for row in readCSV:
-				if i==0:
-					csvheader=row
-					i=1
-				else:
-					dict={}
-					for j in range(len(csvheader)):
-						try:
-							dict[csvheader[j]]=row[j]
-						except:
-							dict[csvheader[j]]=None
-					db[row[0]]=dict
-		# print(db)			
-		return db
-	except: 
-		return False
-
->>>>>>> 21bceb66
 def get_library_from_path(tfile,filename):
 	db=libraries(remote_lib_file)
 	TD=None;lib=None;path="null"
@@ -633,7 +582,6 @@
 	threads.append(eel.spawn(getverificationdata,filename,remotelocation))	
 	return	
 	
-<<<<<<< HEAD
 @eel.expose
 def download(filename,remotelocation=False):
 	filename=html.unescape(filename)
@@ -643,9 +591,7 @@
 	token=remote.access_token
 	URL='https://www.googleapis.com/drive/v3/files/'+remote.ID+'?alt=media'		
 	eel.browser_download(URL,token)
-	
-=======
->>>>>>> 21bceb66
+
 def showicon(filename):
 	filename=html.unescape(filename)
 	# global globalocalpath;
