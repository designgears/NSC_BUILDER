--- conflicted
+++ resolved
@@ -1408,11 +1408,8 @@
 	feed=''
 	rglist=['America','Europe','Japan','Asia']
 	
-<<<<<<< HEAD
 	filelist=listmanager.folder_to_list(ofolder,extlist=['nsp','nsz','xci','xcz'])
-=======
-	filelist=listmanager.folder_to_list(ofolder,extlist=['nsp,nsz,xci,xcz'])
->>>>>>> 284c25e7
+  
 	# for f in filelist:
 		# print(f)
 	test2="";test=""
@@ -1525,11 +1522,9 @@
 	feed=''
 	rglist=['America','Europe','Japan','Asia']
 	
-<<<<<<< HEAD
+
 	filelist=listmanager.folder_to_list(ofolder,extlist=['nsp','nsz','xci','xcz'])
-=======
-	filelist=listmanager.create_list_from_folder(ofolder)
->>>>>>> 284c25e7
+
 	# for f in filelist:
 		# print(f)
 	test2="";test=""
@@ -1564,11 +1559,9 @@
 					Print.error('Exception: ' + str(e))		
 		except:pass			
 	del filelist	
-<<<<<<< HEAD
+
 	# print(Datashelve.keys())
-=======
-
->>>>>>> 284c25e7
+
 	f='nutdb_'+'versions'+'.txt'
 	_dbfile_=os.path.join(DATABASE_folder,f)	
 	check_other_file(urlconfig,'versions_txt')
@@ -1602,11 +1595,9 @@
 						# print(data[2])
 						# print('..')
 						if int(v_)>int(data[2]):		
-<<<<<<< HEAD
+
 							missID.append([tid,v_])				
-=======
-							missID.append(tid,v_)				
->>>>>>> 284c25e7
+
 				except:pass
 	# print(missID)
 	for t,v in missID:
